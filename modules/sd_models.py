import re
import io
import sys
import json
import time
import copy
import logging
import threading
import contextlib
import collections
import os.path
from os import mkdir
from urllib import request
from enum import Enum
from rich import progress # pylint: disable=redefined-builtin
import torch
import safetensors.torch
from omegaconf import OmegaConf
import tomesd
from transformers import logging as transformers_logging
import ldm.modules.midas as midas
from ldm.util import instantiate_from_config
from modules import paths, shared, shared_items, shared_state, modelloader, devices, script_callbacks, sd_vae, sd_disable_initialization, errors, hashes, sd_models_config
from modules.sd_hijack_inpainting import do_inpainting_hijack
from modules.timer import Timer
from modules.memstats import memory_stats
from modules.paths_internal import models_path, script_path

try:
    import diffusers
except Exception as ex:
    shared.log.error(f'Failed to import diffusers: {ex}')


transformers_logging.set_verbosity_error()
model_dir = "Stable-diffusion"
model_path = os.path.abspath(os.path.join(paths.models_path, model_dir))
checkpoints_list = {}
checkpoint_aliases = {}
checkpoints_loaded = collections.OrderedDict()
sd_metadata_file = os.path.join(paths.data_path, "metadata.json")
sd_metadata = None
sd_metadata_pending = 0
sd_metadata_timer = 0


class CheckpointInfo:
    def __init__(self, filename):
        self.name = None
        self.hash = None
        self.filename = filename
        self.type = ''
        relname = filename
        app_path = os.path.abspath(script_path)

        def rel(fn, path):
            try:
                return os.path.relpath(fn, path)
            except Exception:
                return fn

        if relname.startswith('..'):
            relname = os.path.abspath(relname)
        if relname.startswith(shared.opts.ckpt_dir):
            relname = rel(filename, shared.opts.ckpt_dir)
        elif relname.startswith(shared.opts.diffusers_dir):
            relname = rel(filename, shared.opts.diffusers_dir)
        elif relname.startswith(model_path):
            relname = rel(filename, model_path)
        elif relname.startswith(script_path):
            relname = rel(filename, script_path)
        elif relname.startswith(app_path):
            relname = rel(filename, app_path)
        else:
            relname = os.path.abspath(relname)
        relname, ext = os.path.splitext(relname)
        ext = ext.lower()[1:]

        if os.path.isfile(filename): # ckpt or safetensor
            self.name = relname
            self.filename = filename
            self.sha256 = hashes.sha256_from_cache(self.filename, f"checkpoint/{relname}")
            self.type = ext
            # self.model_name = os.path.splitext(name.replace("/", "_").replace("\\", "_"))[0]
        else: # maybe a diffuser
            repo = [r for r in modelloader.diffuser_repos if filename == r['filename']]
            if len(repo) == 0:
                self.name = relname
                self.filename = filename
                self.sha256 = None
                self.type = 'unknown'
            else:
                self.name = os.path.join(os.path.basename(shared.opts.diffusers_dir), repo[0]['name'])
                self.filename = repo[0]['path']
                self.sha256 = repo[0]['hash']
                self.type = 'diffusers'

        self.shorthash = self.sha256[0:10] if self.sha256 else None
        self.title = self.name if self.shorthash is None else f'{self.name} [{self.shorthash}]'
        self.path = self.filename
        self.model_name = os.path.basename(self.name)
        # shared.log.debug(f'Checkpoint: type={self.type} name={self.name} filename={self.filename} hash={self.shorthash} title={self.title}')
        self.metadata = read_metadata_from_safetensors(filename)

    def register(self):
        checkpoints_list[self.title] = self
        for i in [self.name, self.filename, self.shorthash, self.title]:
            if i is not None:
                checkpoint_aliases[i] = self

    def calculate_shorthash(self):
        self.sha256 = hashes.sha256(self.filename, f"checkpoint/{self.name}")
        if self.sha256 is None:
            return None
        self.shorthash = self.sha256[0:10]
        checkpoints_list.pop(self.title)
        self.title = f'{self.name} [{self.shorthash}]'
        self.register()
        return self.shorthash


#Used by OpenVINO, can be used with TensorRT or Olive
class CompiledModelState:
    def __init__(self):
        self.first_pass = True
        self.height = 512
        self.width = 512
        self.batch_size = 1
        self.partition_id = 0
        self.cn_model = []
        self.lora_model = []


class NoWatermark:
    def apply_watermark(self, img):
        return img


def setup_model():
    if not os.path.exists(model_path):
        os.makedirs(model_path, exist_ok=True)
    list_models()
    enable_midas_autodownload()


def checkpoint_tiles(use_short=False): # pylint: disable=unused-argument
    def convert(name):
        return int(name) if name.isdigit() else name.lower()
    def alphanumeric_key(key):
        return [convert(c) for c in re.split('([0-9]+)', key)]
    return sorted([x.title for x in checkpoints_list.values()], key=alphanumeric_key)


def list_models():
    t0 = time.time()
    global checkpoints_list # pylint: disable=global-statement
    checkpoints_list.clear()
    checkpoint_aliases.clear()
    if shared.opts.sd_disable_ckpt or shared.backend == shared.Backend.DIFFUSERS:
        ext_filter = [".safetensors"]
    else:
        ext_filter = [".ckpt", ".safetensors"]
    model_list = modelloader.load_models(model_path=model_path, model_url=None, command_path=shared.opts.ckpt_dir, ext_filter=ext_filter, download_name=None, ext_blacklist=[".vae.ckpt", ".vae.safetensors"])
    if shared.backend == shared.Backend.DIFFUSERS:
        model_list += modelloader.load_diffusers_models(model_path=os.path.join(models_path, 'Diffusers'), command_path=shared.opts.diffusers_dir)
        model_list += modelloader.load_diffusers_models(model_path=shared.opts.olive_sideloaded_models_path, command_path=shared.opts.olive_sideloaded_models_path)
    for filename in sorted(model_list, key=str.lower):
        checkpoint_info = CheckpointInfo(filename)
        if checkpoint_info.name is not None:
            checkpoint_info.register()
    if shared.cmd_opts.ckpt is not None:
        if not os.path.exists(shared.cmd_opts.ckpt) and shared.backend == shared.Backend.ORIGINAL:
            if shared.cmd_opts.ckpt.lower() != "none":
                shared.log.warning(f"Requested checkpoint not found: {shared.cmd_opts.ckpt}")
        else:
            checkpoint_info = CheckpointInfo(shared.cmd_opts.ckpt)
            if checkpoint_info.name is not None:
                checkpoint_info.register()
                shared.opts.data['sd_model_checkpoint'] = checkpoint_info.title
    elif shared.cmd_opts.ckpt != shared.default_sd_model_file and shared.cmd_opts.ckpt is not None:
        shared.log.warning(f"Checkpoint not found: {shared.cmd_opts.ckpt}")
    shared.log.info(f'Available models: path="{shared.opts.ckpt_dir}" items={len(checkpoints_list)} time={time.time()-t0:.2f}s')

    checkpoints_list = dict(sorted(checkpoints_list.items(), key=lambda cp: cp[1].filename))
    if len(checkpoints_list) == 0:
        if not shared.cmd_opts.no_download:
            key = input('Download the default model? (y/N) ')
            if key.lower().startswith('y'):
                if shared.backend == shared.Backend.ORIGINAL:
                    model_url = "https://huggingface.co/runwayml/stable-diffusion-v1-5/resolve/main/v1-5-pruned-emaonly.safetensors"
                    shared.opts.data['sd_model_checkpoint'] = "v1-5-pruned-emaonly.safetensors"
                    model_list = modelloader.load_models(model_path=model_path, model_url=model_url, command_path=shared.opts.ckpt_dir, ext_filter=[".ckpt", ".safetensors"], download_name="v1-5-pruned-emaonly.safetensors", ext_blacklist=[".vae.ckpt", ".vae.safetensors"])
                else:
                    default_model_id = "runwayml/stable-diffusion-v1-5"
                    modelloader.download_diffusers_model(default_model_id, shared.opts.diffusers_dir)
                    model_list = modelloader.load_diffusers_models(model_path=os.path.join(models_path, 'Diffusers'), command_path=shared.opts.diffusers_dir)

                for filename in sorted(model_list, key=str.lower):
                    checkpoint_info = CheckpointInfo(filename)
                    if checkpoint_info.name is not None:
                        checkpoint_info.register()


def update_model_hashes():
    txt = []
    lst = [ckpt for ckpt in checkpoints_list.values() if ckpt.hash is None]
    shared.log.info(f'Models list: short hash missing for {len(lst)} out of {len(checkpoints_list)} models')
    for ckpt in lst:
        ckpt.hash = model_hash(ckpt.filename)
        txt.append(f'Calculated short hash: <b>{ckpt.title}</b> {ckpt.hash}')
    txt.append(f'Updated short hashes for <b>{len(lst)}</b> out of <b>{len(checkpoints_list)}</b> models')
    lst = [ckpt for ckpt in checkpoints_list.values() if ckpt.sha256 is None or ckpt.shorthash is None]
    shared.log.info(f'Models list: full hash missing for {len(lst)} out of {len(checkpoints_list)} models')
    for ckpt in lst:
        ckpt.sha256 = hashes.sha256(ckpt.filename, f"checkpoint/{ckpt.name}")
        ckpt.shorthash = ckpt.sha256[0:10] if ckpt.sha256 is not None else None
        if ckpt.sha256 is not None:
            txt.append(f'Calculated full hash: <b>{ckpt.title}</b> {ckpt.shorthash}')
        else:
            txt.append(f'Skipped hash calculation: <b>{ckpt.title}</b>')
    txt.append(f'Updated hashes for <b>{len(lst)}</b> out of <b>{len(checkpoints_list)}</b> models')
    txt = '<br>'.join(txt)
    return txt


def get_closet_checkpoint_match(search_string):
    checkpoint_info = checkpoint_aliases.get(search_string, None)
    if checkpoint_info is not None:
        return checkpoint_info
    found = sorted([info for info in checkpoints_list.values() if search_string in info.title], key=lambda x: len(x.title))
    if found:
        return found[0]
    found = sorted([info for info in checkpoints_list.values() if search_string.split(' ')[0] in info.title], key=lambda x: len(x.title))
    if found:
        return found[0]
    return None


def model_hash(filename):
    """old hash that only looks at a small part of the file and is prone to collisions"""
    try:
        with open(filename, "rb") as file:
            import hashlib
            # t0 = time.time()
            m = hashlib.sha256()
            file.seek(0x100000)
            m.update(file.read(0x10000))
            shorthash = m.hexdigest()[0:8]
            # t1 = time.time()
            # shared.log.debug(f'Calculating short hash: {filename} hash={shorthash} time={(t1-t0):.2f}')
            return shorthash
    except FileNotFoundError:
        return 'NOFILE'
    except Exception:
        return 'NOHASH'


def select_checkpoint(op='model'):
    if op == 'dict':
        model_checkpoint = shared.opts.sd_model_dict
    elif op == 'refiner':
        model_checkpoint = shared.opts.data.get('sd_model_refiner', None)
    else:
        model_checkpoint = shared.opts.sd_model_checkpoint
    if model_checkpoint is None or model_checkpoint == 'None':
        return None
    checkpoint_info = get_closet_checkpoint_match(model_checkpoint)
    if checkpoint_info is not None:
        shared.log.info(f'Select: {op}="{checkpoint_info.title if checkpoint_info is not None else None}"')
        return checkpoint_info
    if len(checkpoints_list) == 0 and not shared.cmd_opts.no_download:
        shared.log.error("Cannot generate without a checkpoint")
        shared.log.info("Set system paths to use existing folders in a different location")
        shared.log.info("Or use --ckpt <path-to-checkpoint> to force using existing checkpoint")
        return None
    checkpoint_info = next(iter(checkpoints_list.values()))
    if model_checkpoint is not None:
        if model_checkpoint != 'model.ckpt' and model_checkpoint != 'runwayml/stable-diffusion-v1-5':
            shared.log.warning(f"Selected checkpoint not found: {model_checkpoint}")
        else:
            shared.log.info("Selecting first available checkpoint")
        # shared.log.warning(f"Loading fallback checkpoint: {checkpoint_info.title}")
        shared.opts.data['sd_model_checkpoint'] = checkpoint_info.title
    shared.log.info(f'Select: {op}="{checkpoint_info.title if checkpoint_info is not None else None}"')
    return checkpoint_info


checkpoint_dict_replacements = {
    'cond_stage_model.transformer.embeddings.': 'cond_stage_model.transformer.text_model.embeddings.',
    'cond_stage_model.transformer.encoder.': 'cond_stage_model.transformer.text_model.encoder.',
    'cond_stage_model.transformer.final_layer_norm.': 'cond_stage_model.transformer.text_model.final_layer_norm.',
}


def transform_checkpoint_dict_key(k):
    for text, replacement in checkpoint_dict_replacements.items():
        if k.startswith(text):
            k = replacement + k[len(text):]
    return k


def get_state_dict_from_checkpoint(pl_sd):
    pl_sd = pl_sd.pop("state_dict", pl_sd)
    pl_sd.pop("state_dict", None)
    sd = {}
    for k, v in pl_sd.items():
        new_key = transform_checkpoint_dict_key(k)
        if new_key is not None:
            sd[new_key] = v
    pl_sd.clear()
    pl_sd.update(sd)
    return pl_sd


def write_metadata():
    global sd_metadata_pending # pylint: disable=global-statement
    if sd_metadata_pending == 0:
        shared.log.debug(f"Model metadata: {sd_metadata_file} no changes")
        return
    shared.writefile(sd_metadata, sd_metadata_file)
    shared.log.info(f"Model metadata saved: {sd_metadata_file} items={sd_metadata_pending} time={sd_metadata_timer:.2f}s")
    sd_metadata_pending = 0


def scrub_dict(dict_obj, keys):
    for key in list(dict_obj.keys()):
        if not isinstance(dict_obj, dict):
            continue
        if key in keys:
            dict_obj.pop(key, None)
        elif isinstance(dict_obj[key], dict):
            scrub_dict(dict_obj[key], keys)
        elif isinstance(dict_obj[key], list):
            for item in dict_obj[key]:
                scrub_dict(item, keys)


def read_metadata_from_safetensors(filename):
    global sd_metadata # pylint: disable=global-statement
    if sd_metadata is None:
        if not os.path.isfile(sd_metadata_file):
            sd_metadata = {}
        else:
            sd_metadata = shared.readfile(sd_metadata_file)
    res = sd_metadata.get(filename, None)
    if res is not None:
        return res
    if not filename.endswith(".safetensors"):
        return {}
    if shared.cmd_opts.no_metadata:
        return {}
    res = {}
    try:
        t0 = time.time()
        with open(filename, mode="rb") as file:
            metadata_len = file.read(8)
            metadata_len = int.from_bytes(metadata_len, "little")
            json_start = file.read(2)
            if metadata_len <= 2 or json_start not in (b'{"', b"{'"):
                shared.log.error(f"Not a valid safetensors file: {filename}")
            json_data = json_start + file.read(metadata_len-2)
            json_obj = json.loads(json_data)
            for k, v in json_obj.get("__metadata__", {}).items():
                if v.startswith("data:"):
                    v = 'data'
                if k == 'format' and v == 'pt':
                    continue
                large = True if len(v) > 2048 else False
                if large and k == 'ss_datasets':
                    continue
                if large and k == 'workflow':
                    continue
                if large and k == 'prompt':
                    continue
                if large and k == 'ss_bucket_info':
                    continue
                if v[0:1] == '{':
                    try:
                        v = json.loads(v)
                        if large and k == 'ss_tag_frequency':
                            v = { i: len(j) for i, j in v.items() }
                        if large and k == 'sd_merge_models':
                            scrub_dict(v, ['sd_merge_recipe'])
                    except Exception:
                        pass
                res[k] = v
        sd_metadata[filename] = res
        global sd_metadata_pending # pylint: disable=global-statement
        sd_metadata_pending += 1
        t1 = time.time()
        global sd_metadata_timer # pylint: disable=global-statement
        sd_metadata_timer += (t1 - t0)
    except Exception as e:
        shared.log.error(f"Error reading metadata from: {filename} {e}")
    return res


def read_state_dict(checkpoint_file, map_location=None): # pylint: disable=unused-argument
    if not os.path.isfile(checkpoint_file):
        shared.log.error(f"Model is not a file: {checkpoint_file}")
        return None
    try:
        pl_sd = None
        with progress.open(checkpoint_file, 'rb', description=f'[cyan]Loading weights: [yellow]{checkpoint_file}', auto_refresh=True, console=shared.console) as f:
            _, extension = os.path.splitext(checkpoint_file)
            if extension.lower() == ".ckpt" and shared.opts.sd_disable_ckpt:
                shared.log.warning(f"Checkpoint loading disabled: {checkpoint_file}")
                return None
            if shared.opts.stream_load:
                if extension.lower() == ".safetensors":
                    # shared.log.debug('Model weights loading: type=safetensors mode=buffered')
                    buffer = f.read()
                    pl_sd = safetensors.torch.load(buffer)
                else:
                    # shared.log.debug('Model weights loading: type=checkpoint mode=buffered')
                    buffer = io.BytesIO(f.read())
                    pl_sd = torch.load(buffer, map_location='cpu')
            else:
                if extension.lower() == ".safetensors":
                    # shared.log.debug('Model weights loading: type=safetensors mode=mmap')
                    pl_sd = safetensors.torch.load_file(checkpoint_file, device='cpu')
                else:
                    # shared.log.debug('Model weights loading: type=checkpoint mode=direct')
                    pl_sd = torch.load(f, map_location='cpu')
            sd = get_state_dict_from_checkpoint(pl_sd)
        del pl_sd
    except Exception as e:
        errors.display(e, f'loading model: {checkpoint_file}')
        sd = None
    return sd


def get_checkpoint_state_dict(checkpoint_info: CheckpointInfo, timer):
    if not os.path.isfile(checkpoint_info.filename):
        return None
    if checkpoint_info in checkpoints_loaded:
        shared.log.info("Model weights loading: from cache")
        return checkpoints_loaded[checkpoint_info]
    res = read_state_dict(checkpoint_info.filename)
    timer.record("load")
    return res


def load_model_weights(model: torch.nn.Module, checkpoint_info: CheckpointInfo, state_dict, timer):
    _pipeline, _model_type = detect_pipeline(checkpoint_info.path, 'model')
    shared.log.debug(f'Model weights loading: {memory_stats()}')
    timer.record("hash")
    if model_data.sd_dict == 'None':
        shared.opts.data["sd_model_checkpoint"] = checkpoint_info.title
    if state_dict is None:
        state_dict = get_checkpoint_state_dict(checkpoint_info, timer)
    try:
        model.load_state_dict(state_dict, strict=False)
    except Exception as e:
        shared.log.error(f'Error loading model weights: {checkpoint_info.filename}')
        shared.log.error(' '.join(str(e).splitlines()[:2]))
        return False
    del state_dict
    timer.record("apply")
    if shared.opts.sd_checkpoint_cache > 0:
        # cache newly loaded model
        checkpoints_loaded[checkpoint_info] = model.state_dict().copy()
    if shared.opts.opt_channelslast:
        model.to(memory_format=torch.channels_last)
        timer.record("channels")
    if not shared.opts.no_half:
        vae = model.first_stage_model
        depth_model = getattr(model, 'depth_model', None)
        # with --no-half-vae, remove VAE from model when doing half() to prevent its weights from being converted to float16
        if shared.opts.no_half_vae:
            model.first_stage_model = None
        # with --upcast-sampling, don't convert the depth model weights to float16
        if shared.opts.upcast_sampling and depth_model:
            model.depth_model = None
        model.half()
        model.first_stage_model = vae
        if depth_model:
            model.depth_model = depth_model
    if shared.opts.cuda_cast_unet:
        devices.dtype_unet = model.model.diffusion_model.dtype
    else:
        model.model.diffusion_model.to(devices.dtype_unet)
    model.first_stage_model.to(devices.dtype_vae)
    # clean up cache if limit is reached
    while len(checkpoints_loaded) > shared.opts.sd_checkpoint_cache:
        checkpoints_loaded.popitem(last=False)
    model.sd_model_hash = checkpoint_info.calculate_shorthash()
    model.sd_model_checkpoint = checkpoint_info.filename
    model.sd_checkpoint_info = checkpoint_info
    shared.opts.data["sd_checkpoint_hash"] = checkpoint_info.sha256
    model.logvar = model.logvar.to(devices.device)  # fix for training
    sd_vae.delete_base_vae()
    sd_vae.clear_loaded_vae()
    vae_file, vae_source = sd_vae.resolve_vae(checkpoint_info.filename)
    sd_vae.load_vae(model, vae_file, vae_source)
    timer.record("vae")
    return True


def enable_midas_autodownload():
    """
    Gives the ldm.modules.midas.api.load_model function automatic downloading.

    When the 512-depth-ema model, and other future models like it, is loaded,
    it calls midas.api.load_model to load the associated midas depth model.
    This function applies a wrapper to download the model to the correct
    location automatically.
    """
    midas_path = os.path.join(paths.models_path, 'midas')
    for k, v in midas.api.ISL_PATHS.items():
        file_name = os.path.basename(v)
        midas.api.ISL_PATHS[k] = os.path.join(midas_path, file_name)
    midas_urls = {
        "dpt_large": "https://github.com/intel-isl/DPT/releases/download/1_0/dpt_large-midas-2f21e586.pt",
        "dpt_hybrid": "https://github.com/intel-isl/DPT/releases/download/1_0/dpt_hybrid-midas-501f0c75.pt",
        "midas_v21": "https://github.com/AlexeyAB/MiDaS/releases/download/midas_dpt/midas_v21-f6b98070.pt",
        "midas_v21_small": "https://github.com/AlexeyAB/MiDaS/releases/download/midas_dpt/midas_v21_small-70d6b9c8.pt",
    }
    midas.api.load_model_inner = midas.api.load_model

    def load_model_wrapper(model_type):
        path = midas.api.ISL_PATHS[model_type]
        if not os.path.exists(path):
            if not os.path.exists(midas_path):
                mkdir(midas_path)
            shared.log.info(f"Downloading midas model weights for {model_type} to {path}")
            request.urlretrieve(midas_urls[model_type], path)
            shared.log.info(f"{model_type} downloaded")
        return midas.api.load_model_inner(model_type)

    midas.api.load_model = load_model_wrapper


def repair_config(sd_config):
    if "use_ema" not in sd_config.model.params:
        sd_config.model.params.use_ema = False
    if shared.opts.no_half:
        sd_config.model.params.unet_config.params.use_fp16 = False
    elif shared.opts.upcast_sampling:
        sd_config.model.params.unet_config.params.use_fp16 = True if sys.platform != 'darwin' else False
    if getattr(sd_config.model.params.first_stage_config.params.ddconfig, "attn_type", None) == "vanilla-xformers" and not shared.xformers_available:
        sd_config.model.params.first_stage_config.params.ddconfig.attn_type = "vanilla"
    # For UnCLIP-L, override the hardcoded karlo directory
    if "noise_aug_config" in sd_config.model.params and "clip_stats_path" in sd_config.model.params.noise_aug_config.params:
        karlo_path = os.path.join(paths.models_path, 'karlo')
        sd_config.model.params.noise_aug_config.params.clip_stats_path = sd_config.model.params.noise_aug_config.params.clip_stats_path.replace("checkpoints/karlo_models", karlo_path)


sd1_clip_weight = 'cond_stage_model.transformer.text_model.embeddings.token_embedding.weight'
sd2_clip_weight = 'cond_stage_model.model.transformer.resblocks.0.attn.in_proj_weight'


class ModelData:
    def __init__(self):
        self.sd_model = None
        self.sd_refiner = None
        self.sd_dict = 'None'
        self.initial = True
        self.lock = threading.Lock()

    def get_sd_model(self):
        if self.sd_model is None and shared.opts.sd_model_checkpoint != 'None' and not self.lock.locked():
            with self.lock:
                try:
                    self.sd_model = reload_model_weights(op='model')
                    if self.sd_model is not None:
                        self.sd_model.is_sdxl = False # a1111 compatibility item
                    self.initial = False
                except Exception as e:
                    shared.log.error("Failed to load stable diffusion model")
                    errors.display(e, "loading stable diffusion model")
                    self.sd_model = None
        return self.sd_model

    def set_sd_model(self, v):
        self.sd_model = v

    def get_sd_refiner(self):
        if self.sd_refiner is None and shared.opts.sd_model_refiner != 'None' and not self.lock.locked():
            with self.lock:
                try:
                    self.sd_refiner = reload_model_weights(op='refiner')
                    self.initial = False
                except Exception as e:
                    shared.log.error("Failed to load stable diffusion model")
                    errors.display(e, "loading stable diffusion model")
                    self.sd_refiner = None
        return self.sd_refiner

    def set_sd_refiner(self, v):
        self.sd_refiner = v

model_data = ModelData()


def change_backend():
    shared.log.info(f'Backend changed: {shared.backend}')
    shared.log.warning('Server restart required to apply all changes')
    if shared.backend == shared.Backend.ORIGINAL:
        change_from = shared.Backend.DIFFUSERS
    else:
        change_from = shared.Backend.ORIGINAL
    unload_model_weights(change_from=change_from)
    checkpoints_loaded.clear()
    from modules.sd_samplers import list_samplers
    list_samplers(shared.backend)
    list_models()
    from modules.sd_vae import refresh_vae_list
    refresh_vae_list()


def detect_pipeline(f: str, op: str = 'model'):
    if not f.endswith('.safetensors'):
        return None, None
    guess = shared.opts.diffusers_pipeline
    if guess == 'Autodetect':
        try:
            size = round(os.path.getsize(f) / 1024 / 1024)
            if size < 128:
                shared.log.warning(f'Model size smaller than expected: {f} size={size} MB')
            elif (size >= 316 and size <= 324) or (size >= 156 and size <= 164): # 320 or 160
                shared.log.warning(f'Model detected as VAE model, but attempting to load as model: {op}={f} size={size} MB')
                guess = 'VAE'
            elif size >= 5351 and size <= 5359: # 5353
                guess = 'Stable Diffusion' # SD v2
            elif size >= 5791 and size <= 5799: # 5795
                if shared.backend == shared.Backend.ORIGINAL:
                    shared.log.warning(f'Model detected as SD-XL refiner model, but attempting to load using backend=original: {op}={f} size={size} MB')
                if op == 'model':
                    shared.log.warning(f'Model detected as SD-XL refiner model, but attempting to load a base model: {op}={f} size={size} MB')
                guess = 'Stable Diffusion XL'
            elif (size >= 6611 and size <= 6619) or (size >= 6771 and size <= 6779): # 6617, HassakuXL is 6776
                if shared.backend == shared.Backend.ORIGINAL:
                    shared.log.warning(f'Model detected as SD-XL base model, but attempting to load using backend=original: {op}={f} size={size} MB')
                guess = 'Stable Diffusion XL'
            elif size >= 3361 and size <= 3369: # 3368
                if shared.backend == shared.Backend.ORIGINAL:
                    shared.log.warning(f'Model detected as SD upscale model, but attempting to load using backend=original: {op}={f} size={size} MB')
                guess = 'Stable Diffusion Upscale'
            elif size >= 4891 and size <= 4899: # 4897
                if shared.backend == shared.Backend.ORIGINAL:
                    shared.log.warning(f'Model detected as SD XL inpaint model, but attempting to load using backend=original: {op}={f} size={size} MB')
                guess = 'Stable Diffusion XL Inpaint'
            elif size >= 9791 and size <= 9799: # 9794
                if shared.backend == shared.Backend.ORIGINAL:
                    shared.log.warning(f'Model detected as SD XL instruct pix2pix model, but attempting to load using backend=original: {op}={f} size={size} MB')
                guess = 'Stable Diffusion XL Instruct'
            else:
                guess = 'Stable Diffusion'
            pipeline = shared_items.get_pipelines().get(guess, None)
            shared.log.info(f'Autodetect: {op}="{guess}" class={pipeline.__name__} file="{f}" size={size}MB')
        except Exception as e:
            shared.log.error(f'Error detecting diffusers pipeline: model={f} {e}')
            return None, None
    else:
        try:
            size = round(os.path.getsize(f) / 1024 / 1024)
            pipeline = shared_items.get_pipelines().get(guess, None)
            shared.log.info(f'Diffusers: {op}="{guess}" class={pipeline.__name__} file="{f}" size={size}MB')
        except Exception as e:
            shared.log.error(f'Error loading diffusers pipeline: model={f} {e}')

    if pipeline is None:
        shared.log.warning(f'Autodetect: pipeline not recognized: {guess}: {op}={f} size={size}')
        pipeline = diffusers.StableDiffusionPipeline
    return pipeline, guess


def compile_diffusers(sd_model):
    try:
        if shared.opts.ipex_optimize:
            import intel_extension_for_pytorch as ipex # pylint: disable=import-error, unused-import
            sd_model.unet.training = False
            sd_model.unet = ipex.optimize(sd_model.unet, dtype=devices.dtype_unet, inplace=True, weights_prepack=False) # pylint: disable=attribute-defined-outside-init
            if hasattr(sd_model, 'vae'):
                sd_model.vae.training = False
                sd_model.vae = ipex.optimize(sd_model.vae, dtype=devices.dtype_vae, inplace=True, weights_prepack=False) # pylint: disable=attribute-defined-outside-init
            if hasattr(sd_model, 'movq'):
                sd_model.movq.training = False
                sd_model.movq = ipex.optimize(sd_model.movq, dtype=devices.dtype_vae, inplace=True, weights_prepack=False) # pylint: disable=attribute-defined-outside-init
            shared.log.info("Applied IPEX Optimize.")
    except Exception as err:
        shared.log.warning(f"IPEX Optimize not supported: {err}")

    try:
        if shared.opts.cuda_compile and shared.opts.cuda_compile_backend != 'none':
            shared.log.info(f"Compiling pipeline={sd_model.__class__.__name__} shape={8 * sd_model.unet.config.sample_size} mode={shared.opts.cuda_compile_backend}")
            import torch._dynamo # pylint: disable=unused-import,redefined-outer-name
            if shared.opts.cuda_compile_backend == "openvino_fx":
                torch._dynamo.reset() # pylint: disable=protected-access
                from modules.intel.openvino import openvino_fx, openvino_clear_caches # pylint: disable=unused-import
                openvino_clear_caches()
                torch._dynamo.eval_frame.check_if_dynamo_supported = lambda: True # pylint: disable=protected-access
                if shared.compiled_model_state is None:
                    shared.compiled_model_state = CompiledModelState()
                shared.compiled_model_state.first_pass = True if not shared.opts.cuda_compile_precompile else False
            log_level = logging.WARNING if shared.opts.cuda_compile_verbose else logging.CRITICAL # pylint: disable=protected-access
            if hasattr(torch, '_logging'):
                torch._logging.set_logs(dynamo=log_level, aot=log_level, inductor=log_level) # pylint: disable=protected-access
            torch._dynamo.config.verbose = shared.opts.cuda_compile_verbose # pylint: disable=protected-access
            torch._dynamo.config.suppress_errors = shared.opts.cuda_compile_errors # pylint: disable=protected-access
            sd_model.unet = torch.compile(sd_model.unet, mode=shared.opts.cuda_compile_mode, backend=shared.opts.cuda_compile_backend, fullgraph=shared.opts.cuda_compile_fullgraph) # pylint: disable=attribute-defined-outside-init
            if hasattr(sd_model, 'vae'):
                sd_model.vae.decode = torch.compile(sd_model.vae.decode, mode=shared.opts.cuda_compile_mode, backend=shared.opts.cuda_compile_backend, fullgraph=shared.opts.cuda_compile_fullgraph) # pylint: disable=attribute-defined-outside-init
            if hasattr(sd_model, 'movq'):
                sd_model.movq.decode = torch.compile(sd_model.movq.decode, mode=shared.opts.cuda_compile_mode, backend=shared.opts.cuda_compile_backend, fullgraph=shared.opts.cuda_compile_fullgraph) # pylint: disable=attribute-defined-outside-init
            if shared.opts.cuda_compile_precompile:
                sd_model("dummy prompt")
            shared.log.info("Complilation done.")
    except Exception as err:
        shared.log.warning(f"Model compile not supported: {err}")


def set_diffuser_options(sd_model, vae, op: str):
    if sd_model is None:
        shared.log.warning(f'{op} is not loaded')
        return
    if (shared.opts.diffusers_model_cpu_offload or shared.cmd_opts.medvram) and (shared.opts.diffusers_seq_cpu_offload or shared.cmd_opts.lowvram):
        shared.log.warning(f'Setting {op}: Model CPU offload and Sequential CPU offload are not compatible')
        shared.log.debug(f'Setting {op}: disabling model CPU offload')
        shared.opts.diffusers_model_cpu_offload=False
        shared.cmd_opts.medvram=False

    if hasattr(sd_model, "watermark"):
        sd_model.watermark = NoWatermark()
    sd_model.has_accelerate = False
    if hasattr(sd_model, "enable_model_cpu_offload"):
        if (shared.cmd_opts.medvram and devices.backend != "directml") or shared.opts.diffusers_model_cpu_offload:
            shared.log.debug(f'Setting {op}: enable model CPU offload')
            if shared.opts.diffusers_move_base or shared.opts.diffusers_move_unet or shared.opts.diffusers_move_refiner:
                shared.opts.diffusers_move_base = False
                shared.opts.diffusers_move_unet = False
                shared.opts.diffusers_move_refiner = False
                shared.log.warning(f'Disabling {op} "Move model to CPU" since "Model CPU offload" is enabled')
            sd_model.enable_model_cpu_offload()
            sd_model.has_accelerate = True
    if hasattr(sd_model, "enable_sequential_cpu_offload"):
        if shared.cmd_opts.lowvram or shared.opts.diffusers_seq_cpu_offload:
            shared.log.debug(f'Setting {op}: enable sequential CPU offload')
            if shared.opts.diffusers_move_base or shared.opts.diffusers_move_unet or shared.opts.diffusers_move_refiner:
                shared.opts.diffusers_move_base = False
                shared.opts.diffusers_move_unet = False
                shared.opts.diffusers_move_refiner = False
                shared.log.warning(f'Disabling {op} "Move model to CPU" since "Sequential CPU offload" is enabled')
            sd_model.enable_sequential_cpu_offload(device=devices.device)
            sd_model.has_accelerate = True
    if hasattr(sd_model, "enable_vae_slicing"):
        if shared.cmd_opts.lowvram or shared.opts.diffusers_vae_slicing:
            shared.log.debug(f'Setting {op}: enable VAE slicing')
            sd_model.enable_vae_slicing()
        else:
            sd_model.disable_vae_slicing()
    if hasattr(sd_model, "enable_vae_tiling"):
        if shared.cmd_opts.lowvram or shared.opts.diffusers_vae_tiling:
            shared.log.debug(f'Setting {op}: enable VAE tiling')
            sd_model.enable_vae_tiling()
        else:
            sd_model.disable_vae_tiling()
    if hasattr(sd_model, "enable_attention_slicing"):
        if shared.cmd_opts.lowvram or shared.opts.diffusers_attention_slicing:
            shared.log.debug(f'Setting {op}: enable attention slicing')
            sd_model.enable_attention_slicing()
        else:
            sd_model.disable_attention_slicing()
    if hasattr(sd_model, "vae"):
        if vae is not None:
            sd_model.vae = vae
        if shared.opts.diffusers_vae_upcast != 'default':
            if shared.opts.diffusers_vae_upcast == 'true':
                # sd_model.vae.config["force_upcast"] = True
                sd_model.vae.config.force_upcast = True
            else:
                # sd_model.vae.config["force_upcast"] = False
                sd_model.vae.config.force_upcast = False
            if shared.opts.no_half_vae:
                devices.dtype_vae = torch.float32
                sd_model.vae.to(devices.dtype_vae)
        shared.log.debug(f'Setting {op} VAE: name={sd_vae.loaded_vae_file} upcast={sd_model.vae.config.get("force_upcast", None)}')
    if shared.opts.cross_attention_optimization == "xFormers" and hasattr(sd_model, 'enable_xformers_memory_efficient_attention'):
        sd_model.enable_xformers_memory_efficient_attention()
    if shared.opts.opt_channelslast:
        shared.log.debug(f'Setting {op}: enable channels last')
        sd_model.unet.to(memory_format=torch.channels_last)


def load_diffuser(checkpoint_info=None, already_loaded_state_dict=None, timer=None, op='model'): # pylint: disable=unused-argument
    import torch # pylint: disable=reimported,redefined-outer-name
    if timer is None:
        timer = Timer()
    logging.getLogger("diffusers").setLevel(logging.ERROR)
    timer.record("diffusers")
    devices.set_cuda_params()
    diffusers_load_config = {
        "low_cpu_mem_usage": True,
        "torch_dtype": devices.dtype,
        "safety_checker": None,
        "requires_safety_checker": False,
        "load_safety_checker": False,
        "load_connected_pipeline": True,
        # TODO: use_safetensors cant enable for all checkpoints just yet
    }
    if shared.opts.diffusers_model_load_variant == 'default':
        if devices.dtype == torch.float16:
            diffusers_load_config['variant'] = 'fp16'
    elif shared.opts.diffusers_model_load_variant == 'fp32':
        pass
    else:
        diffusers_load_config['variant'] = shared.opts.diffusers_model_load_variant

    if shared.opts.diffusers_pipeline == 'Custom Diffusers Pipeline':
        diffusers_load_config['custom_pipeline'] = shared.opts.custom_diffusers_pipeline

    if shared.opts.data.get('sd_model_checkpoint', '') == 'model.ckpt' or shared.opts.data.get('sd_model_checkpoint', '') == '':
        shared.opts.data['sd_model_checkpoint'] = "runwayml/stable-diffusion-v1-5"

    if op == 'model' or op == 'dict':
        if (model_data.sd_model is not None) and (checkpoint_info is not None) and (checkpoint_info.hash == model_data.sd_model.sd_checkpoint_info.hash): # trying to load the same model
            return
    else:
        if (model_data.sd_refiner is not None) and (checkpoint_info is not None) and (checkpoint_info.hash == model_data.sd_refiner.sd_checkpoint_info.hash): # trying to load the same model
            return

    sd_model = None

    try:
        if shared.cmd_opts.ckpt is not None and model_data.initial: # initial load
            ckpt_basename = os.path.basename(shared.cmd_opts.ckpt)
            model_name = modelloader.find_diffuser(ckpt_basename)
            if model_name is not None:
                shared.log.info(f'Loading model {op}: {model_name}')
                model_file = modelloader.download_diffusers_model(hub_id=model_name)
                try:
                    shared.log.debug(f'Model load {op} config: {diffusers_load_config}')
                    sd_model = diffusers.DiffusionPipeline.from_pretrained(model_file, **diffusers_load_config)
                except Exception as e:
                    shared.log.error(f'Failed loading model: {model_file} {e}')
                list_models() # rescan for downloaded model
                checkpoint_info = CheckpointInfo(model_name)

        checkpoint_info = checkpoint_info or select_checkpoint(op=op)
        if checkpoint_info is None:
            unload_model_weights(op=op)
            return

        vae = None
        sd_vae.loaded_vae_file = None
        if op == 'model' or op == 'refiner':
            vae_file, vae_source = sd_vae.resolve_vae(checkpoint_info.filename)
            vae = sd_vae.load_vae_diffusers(checkpoint_info.path, vae_file, vae_source)
            if vae is not None:
                diffusers_load_config["vae"] = vae
            if 'LCM' in checkpoint_info.path:
                diffusers_load_config['custom_pipeline'] = 'latent_consistency_txt2img'

        if os.path.isdir(checkpoint_info.path):
<<<<<<< HEAD
            if shared.opts.olive_sideloaded_models_path in checkpoint_info.path:
                try:
                    from modules.onnx import OnnxStableDiffusionPipeline
                    sd_model = OnnxStableDiffusionPipeline.from_pretrained(checkpoint_info.path, cache_dir=shared.opts.olive_sideloaded_models_path)
                    sd_model.model_type = sd_model.__class__.__name__
                except Exception as e:
                    shared.log.error(f'Failed loading {op}: {checkpoint_info.path} olive={e}')
                    return
            else:
                err1 = None
                err2 = None
                err3 = None
                try: # try autopipeline first, best choice but not all pipelines are available
                    sd_model = diffusers.AutoPipelineForText2Image.from_pretrained(checkpoint_info.path, cache_dir=shared.opts.diffusers_dir, **diffusers_load_config)
                    sd_model.model_type = sd_model.__class__.__name__
                except Exception as e:
                    err1 = e
                try: # try diffusion pipeline next second-best choice, works for most non-linked pipelines
                    if err1 is not None:
                        sd_model = diffusers.DiffusionPipeline.from_pretrained(checkpoint_info.path, cache_dir=shared.opts.diffusers_dir, **diffusers_load_config)
                        sd_model.model_type = sd_model.__class__.__name__
                except Exception as e:
                    err2 = e
                try: # try basic pipeline next just in case
                    if err2 is not None:
                        sd_model = diffusers.StableDiffusionPipeline.from_pretrained(checkpoint_info.path, cache_dir=shared.opts.diffusers_dir, **diffusers_load_config)
                        sd_model.model_type = sd_model.__class__.__name__
                except Exception as e:
                    err3 = e # ignore last error
                if err3 is not None:
                    shared.log.error(f'Failed loading {op}: {checkpoint_info.path} auto={err1} diffusion={err2}')
                    return
=======
            err1 = None
            err2 = None
            err3 = None
            try: # try autopipeline first, best choice but not all pipelines are available
                sd_model = diffusers.AutoPipelineForText2Image.from_pretrained(checkpoint_info.path, cache_dir=shared.opts.diffusers_dir, **diffusers_load_config)
                sd_model.model_type = sd_model.__class__.__name__
            except Exception as e:
                err1 = e
                # shared.log.error(f'AutoPipeline: {e}')
            try: # try diffusion pipeline next second-best choice, works for most non-linked pipelines
                if err1 is not None:
                    sd_model = diffusers.DiffusionPipeline.from_pretrained(checkpoint_info.path, cache_dir=shared.opts.diffusers_dir, **diffusers_load_config)
                    sd_model.model_type = sd_model.__class__.__name__
            except Exception as e:
                err2 = e
                # shared.log.error(f'DiffusionPipeline: {e}')
            try: # try basic pipeline next just in case
                if err2 is not None:
                    sd_model = diffusers.StableDiffusionPipeline.from_pretrained(checkpoint_info.path, cache_dir=shared.opts.diffusers_dir, **diffusers_load_config)
                    sd_model.model_type = sd_model.__class__.__name__
            except Exception as e:
                err3 = e # ignore last error
                shared.log.error(f'StableDiffusionPipeline: {e}')
            if err3 is not None:
                shared.log.error(f'Failed loading {op}: {checkpoint_info.path} auto={err1} diffusion={err2}')
                return
>>>>>>> a99c7d3d
        elif os.path.isfile(checkpoint_info.path) and checkpoint_info.path.lower().endswith('.safetensors'):
            diffusers_load_config["local_files_only"] = True
            diffusers_load_config["extract_ema"] = shared.opts.diffusers_extract_ema
            pipeline, model_type = detect_pipeline(checkpoint_info.path, op)
            if pipeline is None:
                shared.log.error(f'Diffusers {op} pipeline not initialized: {shared.opts.diffusers_pipeline}')
                return
            try:
                if model_type.startswith('Stable Diffusion'):
                    diffusers_load_config['force_zeros_for_empty_prompt '] = shared.opts.diffusers_force_zeros
                    diffusers_load_config['requires_aesthetics_score'] = shared.opts.diffusers_aesthetics_score
                    diffusers_load_config['config_files'] = {
                        'v1': 'configs/v1-inference.yaml',
                        'v2': 'configs/v2-inference-768-v.yaml',
                        'xl': 'configs/sd_xl_base.yaml',
                        'xl_refiner': 'configs/sd_xl_refiner.yaml',
                    }
                if hasattr(pipeline, 'from_single_file'):
                    diffusers_load_config['use_safetensors'] = True
                    sd_model = pipeline.from_single_file(checkpoint_info.path, **diffusers_load_config)
                elif hasattr(pipeline, 'from_ckpt'):
                    sd_model = pipeline.from_ckpt(checkpoint_info.path, **diffusers_load_config)
                else:
                    shared.log.error(f'Diffusers {op} cannot load safetensor model: {checkpoint_info.path} {shared.opts.diffusers_pipeline}')
                    return
                if sd_model is not None:
                    diffusers_load_config.pop('vae', None)
                    diffusers_load_config.pop('safety_checker', None)
                    diffusers_load_config.pop('requires_safety_checker', None)
                    diffusers_load_config.pop('load_safety_checker', None)
                    diffusers_load_config.pop('config_files', None)
                    diffusers_load_config.pop('local_files_only', None)
                    shared.log.debug(f'Setting {op}: pipeline={sd_model.__class__.__name__} config={diffusers_load_config}') # pylint: disable=protected-access
            except Exception as e:
                shared.log.error(f'Diffusers failed loading: {op}={checkpoint_info.path} pipeline={shared.opts.diffusers_pipeline}/{sd_model.__class__.__name__} {e}')
                return
        else:
            shared.log.error(f'Diffusers cannot load: {op}={checkpoint_info.path}')
            return

        if "StableDiffusion" in sd_model.__class__.__name__:
            pass # scheduler is created on first use
        elif "Kandinsky" in sd_model.__class__.__name__:
            sd_model.scheduler.name = 'DDIM'

        set_diffuser_options(sd_model, vae, op)

        base_sent_to_cpu=False
        if (shared.opts.cuda_compile and shared.opts.cuda_compile_backend != 'none') or shared.opts.ipex_optimize:
            if op == 'refiner' and not getattr(sd_model, 'has_accelerate', False):
                gpu_vram = memory_stats().get('gpu', {})
                free_vram = gpu_vram.get('total', 0) - gpu_vram.get('used', 0)
                refiner_enough_vram = free_vram >= 7 if "StableDiffusionXL" in sd_model.__class__.__name__ else 3
                if not shared.opts.diffusers_move_base and refiner_enough_vram:
                    sd_model.to(devices.device)
                    base_sent_to_cpu=False
                else:
                    if not refiner_enough_vram and not (shared.opts.diffusers_move_base and shared.opts.diffusers_move_refiner):
                        shared.log.warning(f"Insufficient GPU memory, using system memory as fallback: free={free_vram} GB")
                        if not shared.opts.shared.opts.diffusers_seq_cpu_offload and not shared.opts.diffusers_model_cpu_offload:
                            shared.log.debug('Enabled moving base model to CPU')
                            shared.log.debug('Enabled moving refiner model to CPU')
                            shared.opts.diffusers_move_base=True
                            shared.opts.diffusers_move_refiner=True
                    shared.log.debug('Moving base model to CPU')
                    if model_data.sd_model is not None:
                        model_data.sd_model.to(devices.cpu)
                    devices.torch_gc(force=True)
                    sd_model.to(devices.device)
                    base_sent_to_cpu=True
            elif not getattr(sd_model, 'has_accelerate', False):
                sd_model.to(devices.device)

            compile_diffusers(sd_model)

        if sd_model is None:
            shared.log.error('Diffuser model not loaded')
            return
        sd_model.sd_model_hash = checkpoint_info.calculate_shorthash() # pylint: disable=attribute-defined-outside-init
        sd_model.sd_checkpoint_info = checkpoint_info # pylint: disable=attribute-defined-outside-init
        sd_model.sd_model_checkpoint = checkpoint_info.filename # pylint: disable=attribute-defined-outside-init
        shared.opts.data["sd_checkpoint_hash"] = checkpoint_info.sha256
        if hasattr(sd_model, "set_progress_bar_config"):
            sd_model.set_progress_bar_config(bar_format='Progress {rate_fmt}{postfix} {bar} {percentage:3.0f}% {n_fmt}/{total_fmt} {elapsed} {remaining}', ncols=80, colour='#327fba')
        if op == 'refiner' and shared.opts.diffusers_move_refiner and not getattr(sd_model, 'has_accelerate', False):
            shared.log.debug('Moving refiner model to CPU')
            sd_model.to(devices.cpu)
        elif not getattr(sd_model, 'has_accelerate', False): # In offload modes, accelerate will move models around
            sd_model.to(devices.device)
        if op == 'refiner' and base_sent_to_cpu:
            shared.log.debug('Moving base model back to GPU')
            model_data.sd_model.to(devices.device)
    except Exception as e:
        shared.log.error("Failed to load diffusers model")
        errors.display(e, "loading Diffusers model")

    from modules.textual_inversion import textual_inversion
    sd_model.embedding_db = textual_inversion.EmbeddingDatabase()
    if op == 'refiner':
        model_data.sd_refiner = sd_model
    else:
        model_data.sd_model = sd_model
    sd_model.embedding_db.add_embedding_dir(shared.opts.embeddings_dir)
    sd_model.embedding_db.load_textual_inversion_embeddings(force_reload=True)

    timer.record("load")
    devices.torch_gc(force=True)
    script_callbacks.model_loaded_callback(sd_model)
    shared.log.info(f"Loaded {op}: time={timer.summary()} native={get_native(sd_model)} {memory_stats()}")


class DiffusersTaskType(Enum):
    TEXT_2_IMAGE = 1
    IMAGE_2_IMAGE = 2
    INPAINTING = 3
    INSTRUCT = 4


def get_diffusers_task(pipe: diffusers.DiffusionPipeline) -> DiffusersTaskType:
    if pipe.__class__.__name__ == "StableDiffusionXLInstructPix2PixPipeline":
        return DiffusersTaskType.INSTRUCT
    elif pipe.__class__ in diffusers.pipelines.auto_pipeline.AUTO_IMAGE2IMAGE_PIPELINES_MAPPING.values():
        return DiffusersTaskType.IMAGE_2_IMAGE
    elif pipe.__class__ in diffusers.pipelines.auto_pipeline.AUTO_INPAINT_PIPELINES_MAPPING.values():
        return DiffusersTaskType.INPAINTING
    else:
        return DiffusersTaskType.TEXT_2_IMAGE


def set_diffuser_pipe(pipe, new_pipe_type):
    sd_checkpoint_info = getattr(pipe, "sd_checkpoint_info", None)
    sd_model_checkpoint = getattr(pipe, "sd_model_checkpoint", None)
    sd_model_hash = getattr(pipe, "sd_model_hash", None)
    has_accelerate = getattr(pipe, "has_accelerate", None)
    embedding_db = getattr(pipe, "embedding_db", None)

    if shared.opts.diffusers_force_inpaint:
        if new_pipe_type == DiffusersTaskType.IMAGE_2_IMAGE:
            new_pipe_type = DiffusersTaskType.INPAINTING # sdxl may work better with init mask
    try:
        if new_pipe_type == DiffusersTaskType.TEXT_2_IMAGE:
            new_pipe = diffusers.AutoPipelineForText2Image.from_pipe(pipe)
        elif new_pipe_type == DiffusersTaskType.IMAGE_2_IMAGE:
            new_pipe = diffusers.AutoPipelineForImage2Image.from_pipe(pipe)
        elif new_pipe_type == DiffusersTaskType.INPAINTING:
            new_pipe = diffusers.AutoPipelineForInpainting.from_pipe(pipe)
    except Exception: # pylint: disable=unused-variable
        # shared.log.error(f'Failed to change: type={new_pipe_type} pipeline={pipe.__class__.__name__} {e}')
        return pipe

    if pipe.__class__ == new_pipe.__class__:
        return pipe
    new_pipe.sd_checkpoint_info = sd_checkpoint_info
    new_pipe.sd_model_checkpoint = sd_model_checkpoint
    new_pipe.sd_model_hash = sd_model_hash
    new_pipe.has_accelerate = has_accelerate
    new_pipe.embedding_db = embedding_db
    shared.log.debug(f"Pipeline class change: original={pipe.__class__.__name__} target={new_pipe.__class__.__name__}")
    pipe = new_pipe
    return pipe


def get_native(pipe: diffusers.DiffusionPipeline):
    if hasattr(pipe, "vae") and hasattr(pipe.vae.config, "sample_size"):
        # Stable Diffusion
        size = pipe.vae.config.sample_size
    elif hasattr(pipe, "movq") and hasattr(pipe.movq.config, "sample_size"):
        # Kandinsky
        size = pipe.movq.config.sample_size
    elif hasattr(pipe, "unet") and hasattr(pipe.unet.config, "sample_size"):
        size = pipe.unet.config.sample_size
    else:
        size = 0
    return size


def load_model(checkpoint_info=None, already_loaded_state_dict=None, timer=None, op='model'):
    from modules import lowvram, sd_hijack
    checkpoint_info = checkpoint_info or select_checkpoint(op=op)
    if checkpoint_info is None:
        return
    if op == 'model' or op == 'dict':
        if model_data.sd_model is not None and (checkpoint_info.hash == model_data.sd_model.sd_checkpoint_info.hash): # trying to load the same model
            return
    else:
        if model_data.sd_refiner is not None and (checkpoint_info.hash == model_data.sd_refiner.sd_checkpoint_info.hash): # trying to load the same model
            return
    shared.log.debug(f'Load {op}: name={checkpoint_info.filename} dict={already_loaded_state_dict is not None}')
    if timer is None:
        timer = Timer()
    current_checkpoint_info = None
    if op == 'model' or op == 'dict':
        if model_data.sd_model is not None:
            sd_hijack.model_hijack.undo_hijack(model_data.sd_model)
            current_checkpoint_info = model_data.sd_model.sd_checkpoint_info
            unload_model_weights(op=op)
    else:
        if model_data.sd_refiner is not None:
            sd_hijack.model_hijack.undo_hijack(model_data.sd_refiner)
            current_checkpoint_info = model_data.sd_refiner.sd_checkpoint_info
            unload_model_weights(op=op)

    do_inpainting_hijack()
    devices.set_cuda_params()
    if already_loaded_state_dict is not None:
        state_dict = already_loaded_state_dict
    else:
        state_dict = get_checkpoint_state_dict(checkpoint_info, timer)
    checkpoint_config = sd_models_config.find_checkpoint_config(state_dict, checkpoint_info)
    if state_dict is None or checkpoint_config is None:
        shared.log.error(f"Failed to load checkpooint: {checkpoint_info.filename}")
        if current_checkpoint_info is not None:
            shared.log.info(f"Restoring previous checkpoint: {current_checkpoint_info.filename}")
            load_model(current_checkpoint_info, None)
        return
    shared.log.debug(f'Model dict loaded: {memory_stats()}')
    sd_config = OmegaConf.load(checkpoint_config)
    repair_config(sd_config)
    timer.record("config")
    shared.log.debug(f'Model config loaded: {memory_stats()}')
    sd_model = None
    stdout = io.StringIO()
    with contextlib.redirect_stdout(stdout):
        try:
            clip_is_included_into_sd = sd1_clip_weight in state_dict or sd2_clip_weight in state_dict
            with sd_disable_initialization.DisableInitialization(disable_clip=clip_is_included_into_sd):
                sd_model = instantiate_from_config(sd_config.model)
        except Exception:
            sd_model = instantiate_from_config(sd_config.model)
    for line in stdout.getvalue().splitlines():
        if len(line) > 0:
            shared.log.info(f'LDM: {line.strip()}')
    shared.log.debug(f"Model created from config: {checkpoint_config}")
    sd_model.used_config = checkpoint_config
    sd_model.has_accelerate = False
    timer.record("create")
    ok = load_model_weights(sd_model, checkpoint_info, state_dict, timer)
    if not ok:
        model_data.sd_model = sd_model
        current_checkpoint_info = None
        unload_model_weights(op=op)
        shared.log.debug(f'Model weights unloaded: {memory_stats()} op={op}')
        if op == 'refiner':
            # shared.opts.data['sd_model_refiner'] = 'None'
            shared.opts.sd_model_refiner = 'None'
        return
    else:
        shared.log.debug(f'Model weights loaded: {memory_stats()}')
    timer.record("load")
    if shared.cmd_opts.lowvram or shared.cmd_opts.medvram:
        lowvram.setup_for_low_vram(sd_model, shared.cmd_opts.medvram)
    else:
        sd_model.to(devices.device)
    timer.record("move")
    shared.log.debug(f'Model weights moved: {memory_stats()}')
    sd_hijack.model_hijack.hijack(sd_model)
    timer.record("hijack")
    sd_model.eval()
    if op == 'refiner':
        model_data.sd_refiner = sd_model
    else:
        model_data.sd_model = sd_model
    sd_hijack.model_hijack.embedding_db.load_textual_inversion_embeddings(force_reload=True)  # Reload embeddings after model load as they may or may not fit the model
    timer.record("embeddings")
    script_callbacks.model_loaded_callback(sd_model)
    timer.record("callbacks")
    shared.log.info(f"Model loaded in {timer.summary()}")
    current_checkpoint_info = None
    devices.torch_gc(force=True)
    shared.log.info(f'Model load finished: {memory_stats()} cached={len(checkpoints_loaded.keys())}')


def reload_model_weights(sd_model=None, info=None, reuse_dict=False, op='model'):
    load_dict = shared.opts.sd_model_dict != model_data.sd_dict
    from modules import lowvram, sd_hijack
    checkpoint_info = info or select_checkpoint(op=op) # are we selecting model or dictionary
    next_checkpoint_info = info or select_checkpoint(op='dict' if load_dict else 'model') if load_dict else None
    if checkpoint_info is None:
        unload_model_weights(op=op)
        return None
    orig_state = copy.deepcopy(shared.state)
    shared.state = shared_state.State()
    shared.state.begin('load')
    if load_dict:
        shared.log.debug(f'Model dict: existing={sd_model is not None} target={checkpoint_info.filename} info={info}')
    else:
        model_data.sd_dict = 'None'
        shared.log.debug(f'Load model weights: existing={sd_model is not None} target={checkpoint_info.filename} info={info}')
    if sd_model is None:
        sd_model = model_data.sd_model if op == 'model' or op == 'dict' else model_data.sd_refiner
    if sd_model is None:  # previous model load failed
        current_checkpoint_info = None
    else:
        current_checkpoint_info = getattr(sd_model, 'sd_checkpoint_info', None)
        if current_checkpoint_info is not None and checkpoint_info is not None and current_checkpoint_info.filename == checkpoint_info.filename:
            return None
        if not getattr(sd_model, 'has_accelerate', False):
            if shared.cmd_opts.lowvram or shared.cmd_opts.medvram:
                lowvram.send_everything_to_cpu()
            else:
                sd_model.to(devices.cpu)
        if (reuse_dict or shared.opts.model_reuse_dict) and not getattr(sd_model, 'has_accelerate', False):
            shared.log.info('Reusing previous model dictionary')
            sd_hijack.model_hijack.undo_hijack(sd_model)
        else:
            unload_model_weights(op=op)
            sd_model = None
    timer = Timer()
    state_dict = get_checkpoint_state_dict(checkpoint_info, timer)
    checkpoint_config = sd_models_config.find_checkpoint_config(state_dict, checkpoint_info)
    timer.record("config")
    if sd_model is None or checkpoint_config != getattr(sd_model, 'used_config', None):
        sd_model = None
        if shared.backend == shared.Backend.ORIGINAL:
            load_model(checkpoint_info, already_loaded_state_dict=state_dict, timer=timer, op=op)
            model_data.sd_dict = shared.opts.sd_model_dict
        else:
            load_diffuser(checkpoint_info, already_loaded_state_dict=state_dict, timer=timer, op=op)
        if load_dict and next_checkpoint_info is not None:
            model_data.sd_dict = shared.opts.sd_model_dict
            shared.opts.data["sd_model_checkpoint"] = next_checkpoint_info.title
            reload_model_weights(reuse_dict=True) # ok we loaded dict now lets redo and load model on top of it
        shared.state.end()
        shared.state = orig_state
        # data['sd_model_checkpoint']
        if op == 'model' or op == 'dict':
            shared.opts.data["sd_model_checkpoint"] = checkpoint_info.title
            return model_data.sd_model
        else:
            shared.opts.data["sd_model_refiner"] = checkpoint_info.title
            return model_data.sd_refiner

    # fallback
    shared.log.info(f"Loading using fallback: {op} model={checkpoint_info.title}")
    try:
        load_model_weights(sd_model, checkpoint_info, state_dict, timer)
    except Exception:
        shared.log.error("Load model failed: restoring previous")
        load_model_weights(sd_model, current_checkpoint_info, None, timer)
    finally:
        sd_hijack.model_hijack.hijack(sd_model)
        timer.record("hijack")
        script_callbacks.model_loaded_callback(sd_model)
        timer.record("callbacks")
        if sd_model is not None and not shared.cmd_opts.lowvram and not shared.cmd_opts.medvram and not getattr(sd_model, 'has_accelerate', False):
            sd_model.to(devices.device)
            timer.record("device")
    shared.state.end()
    shared.state = orig_state
    shared.log.info(f"Loaded: {op} time={timer.summary()}")
    return sd_model


def disable_offload(sd_model):
    from accelerate.hooks import remove_hook_from_module
    if not getattr(sd_model, 'has_accelerate', False):
        return
    for _name, model in sd_model.components.items():
        if not isinstance(model, torch.nn.Module):
            continue
        remove_hook_from_module(model, recurse=True)


def unload_model_weights(op='model', change_from='none'):
    if op == 'model' or op == 'dict':
        if model_data.sd_model:
            if (shared.backend == shared.Backend.ORIGINAL and change_from != shared.Backend.DIFFUSERS) or change_from == shared.Backend.ORIGINAL:
                from modules import sd_hijack
                model_data.sd_model.to(devices.cpu)
                sd_hijack.model_hijack.undo_hijack(model_data.sd_model)
            else:
                disable_offload(model_data.sd_model)
                model_data.sd_model.to('meta')
            model_data.sd_model = None
            shared.log.debug(f'Unload weights {op}: {memory_stats()}')
    else:
        if model_data.sd_refiner:
            if (shared.backend == shared.Backend.ORIGINAL and change_from != shared.Backend.DIFFUSERS) or change_from == shared.Backend.ORIGINAL:
                from modules import sd_hijack
                model_data.sd_model.to(devices.cpu)
                sd_hijack.model_hijack.undo_hijack(model_data.sd_refiner)
            else:
                disable_offload(model_data.sd_model)
                model_data.sd_refiner.to('meta')
            model_data.sd_refiner = None
            shared.log.debug(f'Unload weights {op}: {memory_stats()}')
    devices.torch_gc(force=True)


def apply_token_merging(sd_model, token_merging_ratio=0):
    current_token_merging_ratio = getattr(sd_model, 'applied_token_merged_ratio', 0)
    if token_merging_ratio is None or current_token_merging_ratio is None or current_token_merging_ratio == token_merging_ratio:
        return
    try:
        if current_token_merging_ratio > 0:
            tomesd.remove_patch(sd_model)
    except Exception:
        pass
    if token_merging_ratio > 0:
        if shared.opts.hypertile_unet_enabled and not shared.cmd_opts.experimental:
            shared.log.warning('Token merging not supported with HyperTile for UNet')
            return
        try:
            tomesd.apply_patch(
                sd_model,
                ratio=token_merging_ratio,
                use_rand=False,  # can cause issues with some samplers
                merge_attn=True,
                merge_crossattn=False,
                merge_mlp=False
            )
            shared.log.info(f'Applying token merging: ratio={token_merging_ratio}')
            sd_model.applied_token_merged_ratio = token_merging_ratio
        except Exception:
            shared.log.warning(f'Token merging not supported: pipeline={sd_model.__class__.__name__}')
    else:
        sd_model.applied_token_merged_ratio = 0
<|MERGE_RESOLUTION|>--- conflicted
+++ resolved
@@ -1,1333 +1,1307 @@
-import re
-import io
-import sys
-import json
-import time
-import copy
-import logging
-import threading
-import contextlib
-import collections
-import os.path
-from os import mkdir
-from urllib import request
-from enum import Enum
-from rich import progress # pylint: disable=redefined-builtin
-import torch
-import safetensors.torch
-from omegaconf import OmegaConf
-import tomesd
-from transformers import logging as transformers_logging
-import ldm.modules.midas as midas
-from ldm.util import instantiate_from_config
-from modules import paths, shared, shared_items, shared_state, modelloader, devices, script_callbacks, sd_vae, sd_disable_initialization, errors, hashes, sd_models_config
-from modules.sd_hijack_inpainting import do_inpainting_hijack
-from modules.timer import Timer
-from modules.memstats import memory_stats
-from modules.paths_internal import models_path, script_path
-
-try:
-    import diffusers
-except Exception as ex:
-    shared.log.error(f'Failed to import diffusers: {ex}')
-
-
-transformers_logging.set_verbosity_error()
-model_dir = "Stable-diffusion"
-model_path = os.path.abspath(os.path.join(paths.models_path, model_dir))
-checkpoints_list = {}
-checkpoint_aliases = {}
-checkpoints_loaded = collections.OrderedDict()
-sd_metadata_file = os.path.join(paths.data_path, "metadata.json")
-sd_metadata = None
-sd_metadata_pending = 0
-sd_metadata_timer = 0
-
-
-class CheckpointInfo:
-    def __init__(self, filename):
-        self.name = None
-        self.hash = None
-        self.filename = filename
-        self.type = ''
-        relname = filename
-        app_path = os.path.abspath(script_path)
-
-        def rel(fn, path):
-            try:
-                return os.path.relpath(fn, path)
-            except Exception:
-                return fn
-
-        if relname.startswith('..'):
-            relname = os.path.abspath(relname)
-        if relname.startswith(shared.opts.ckpt_dir):
-            relname = rel(filename, shared.opts.ckpt_dir)
-        elif relname.startswith(shared.opts.diffusers_dir):
-            relname = rel(filename, shared.opts.diffusers_dir)
-        elif relname.startswith(model_path):
-            relname = rel(filename, model_path)
-        elif relname.startswith(script_path):
-            relname = rel(filename, script_path)
-        elif relname.startswith(app_path):
-            relname = rel(filename, app_path)
-        else:
-            relname = os.path.abspath(relname)
-        relname, ext = os.path.splitext(relname)
-        ext = ext.lower()[1:]
-
-        if os.path.isfile(filename): # ckpt or safetensor
-            self.name = relname
-            self.filename = filename
-            self.sha256 = hashes.sha256_from_cache(self.filename, f"checkpoint/{relname}")
-            self.type = ext
-            # self.model_name = os.path.splitext(name.replace("/", "_").replace("\\", "_"))[0]
-        else: # maybe a diffuser
-            repo = [r for r in modelloader.diffuser_repos if filename == r['filename']]
-            if len(repo) == 0:
-                self.name = relname
-                self.filename = filename
-                self.sha256 = None
-                self.type = 'unknown'
-            else:
-                self.name = os.path.join(os.path.basename(shared.opts.diffusers_dir), repo[0]['name'])
-                self.filename = repo[0]['path']
-                self.sha256 = repo[0]['hash']
-                self.type = 'diffusers'
-
-        self.shorthash = self.sha256[0:10] if self.sha256 else None
-        self.title = self.name if self.shorthash is None else f'{self.name} [{self.shorthash}]'
-        self.path = self.filename
-        self.model_name = os.path.basename(self.name)
-        # shared.log.debug(f'Checkpoint: type={self.type} name={self.name} filename={self.filename} hash={self.shorthash} title={self.title}')
-        self.metadata = read_metadata_from_safetensors(filename)
-
-    def register(self):
-        checkpoints_list[self.title] = self
-        for i in [self.name, self.filename, self.shorthash, self.title]:
-            if i is not None:
-                checkpoint_aliases[i] = self
-
-    def calculate_shorthash(self):
-        self.sha256 = hashes.sha256(self.filename, f"checkpoint/{self.name}")
-        if self.sha256 is None:
-            return None
-        self.shorthash = self.sha256[0:10]
-        checkpoints_list.pop(self.title)
-        self.title = f'{self.name} [{self.shorthash}]'
-        self.register()
-        return self.shorthash
-
-
-#Used by OpenVINO, can be used with TensorRT or Olive
-class CompiledModelState:
-    def __init__(self):
-        self.first_pass = True
-        self.height = 512
-        self.width = 512
-        self.batch_size = 1
-        self.partition_id = 0
-        self.cn_model = []
-        self.lora_model = []
-
-
-class NoWatermark:
-    def apply_watermark(self, img):
-        return img
-
-
-def setup_model():
-    if not os.path.exists(model_path):
-        os.makedirs(model_path, exist_ok=True)
-    list_models()
-    enable_midas_autodownload()
-
-
-def checkpoint_tiles(use_short=False): # pylint: disable=unused-argument
-    def convert(name):
-        return int(name) if name.isdigit() else name.lower()
-    def alphanumeric_key(key):
-        return [convert(c) for c in re.split('([0-9]+)', key)]
-    return sorted([x.title for x in checkpoints_list.values()], key=alphanumeric_key)
-
-
-def list_models():
-    t0 = time.time()
-    global checkpoints_list # pylint: disable=global-statement
-    checkpoints_list.clear()
-    checkpoint_aliases.clear()
-    if shared.opts.sd_disable_ckpt or shared.backend == shared.Backend.DIFFUSERS:
-        ext_filter = [".safetensors"]
-    else:
-        ext_filter = [".ckpt", ".safetensors"]
-    model_list = modelloader.load_models(model_path=model_path, model_url=None, command_path=shared.opts.ckpt_dir, ext_filter=ext_filter, download_name=None, ext_blacklist=[".vae.ckpt", ".vae.safetensors"])
-    if shared.backend == shared.Backend.DIFFUSERS:
-        model_list += modelloader.load_diffusers_models(model_path=os.path.join(models_path, 'Diffusers'), command_path=shared.opts.diffusers_dir)
-        model_list += modelloader.load_diffusers_models(model_path=shared.opts.olive_sideloaded_models_path, command_path=shared.opts.olive_sideloaded_models_path)
-    for filename in sorted(model_list, key=str.lower):
-        checkpoint_info = CheckpointInfo(filename)
-        if checkpoint_info.name is not None:
-            checkpoint_info.register()
-    if shared.cmd_opts.ckpt is not None:
-        if not os.path.exists(shared.cmd_opts.ckpt) and shared.backend == shared.Backend.ORIGINAL:
-            if shared.cmd_opts.ckpt.lower() != "none":
-                shared.log.warning(f"Requested checkpoint not found: {shared.cmd_opts.ckpt}")
-        else:
-            checkpoint_info = CheckpointInfo(shared.cmd_opts.ckpt)
-            if checkpoint_info.name is not None:
-                checkpoint_info.register()
-                shared.opts.data['sd_model_checkpoint'] = checkpoint_info.title
-    elif shared.cmd_opts.ckpt != shared.default_sd_model_file and shared.cmd_opts.ckpt is not None:
-        shared.log.warning(f"Checkpoint not found: {shared.cmd_opts.ckpt}")
-    shared.log.info(f'Available models: path="{shared.opts.ckpt_dir}" items={len(checkpoints_list)} time={time.time()-t0:.2f}s')
-
-    checkpoints_list = dict(sorted(checkpoints_list.items(), key=lambda cp: cp[1].filename))
-    if len(checkpoints_list) == 0:
-        if not shared.cmd_opts.no_download:
-            key = input('Download the default model? (y/N) ')
-            if key.lower().startswith('y'):
-                if shared.backend == shared.Backend.ORIGINAL:
-                    model_url = "https://huggingface.co/runwayml/stable-diffusion-v1-5/resolve/main/v1-5-pruned-emaonly.safetensors"
-                    shared.opts.data['sd_model_checkpoint'] = "v1-5-pruned-emaonly.safetensors"
-                    model_list = modelloader.load_models(model_path=model_path, model_url=model_url, command_path=shared.opts.ckpt_dir, ext_filter=[".ckpt", ".safetensors"], download_name="v1-5-pruned-emaonly.safetensors", ext_blacklist=[".vae.ckpt", ".vae.safetensors"])
-                else:
-                    default_model_id = "runwayml/stable-diffusion-v1-5"
-                    modelloader.download_diffusers_model(default_model_id, shared.opts.diffusers_dir)
-                    model_list = modelloader.load_diffusers_models(model_path=os.path.join(models_path, 'Diffusers'), command_path=shared.opts.diffusers_dir)
-
-                for filename in sorted(model_list, key=str.lower):
-                    checkpoint_info = CheckpointInfo(filename)
-                    if checkpoint_info.name is not None:
-                        checkpoint_info.register()
-
-
-def update_model_hashes():
-    txt = []
-    lst = [ckpt for ckpt in checkpoints_list.values() if ckpt.hash is None]
-    shared.log.info(f'Models list: short hash missing for {len(lst)} out of {len(checkpoints_list)} models')
-    for ckpt in lst:
-        ckpt.hash = model_hash(ckpt.filename)
-        txt.append(f'Calculated short hash: <b>{ckpt.title}</b> {ckpt.hash}')
-    txt.append(f'Updated short hashes for <b>{len(lst)}</b> out of <b>{len(checkpoints_list)}</b> models')
-    lst = [ckpt for ckpt in checkpoints_list.values() if ckpt.sha256 is None or ckpt.shorthash is None]
-    shared.log.info(f'Models list: full hash missing for {len(lst)} out of {len(checkpoints_list)} models')
-    for ckpt in lst:
-        ckpt.sha256 = hashes.sha256(ckpt.filename, f"checkpoint/{ckpt.name}")
-        ckpt.shorthash = ckpt.sha256[0:10] if ckpt.sha256 is not None else None
-        if ckpt.sha256 is not None:
-            txt.append(f'Calculated full hash: <b>{ckpt.title}</b> {ckpt.shorthash}')
-        else:
-            txt.append(f'Skipped hash calculation: <b>{ckpt.title}</b>')
-    txt.append(f'Updated hashes for <b>{len(lst)}</b> out of <b>{len(checkpoints_list)}</b> models')
-    txt = '<br>'.join(txt)
-    return txt
-
-
-def get_closet_checkpoint_match(search_string):
-    checkpoint_info = checkpoint_aliases.get(search_string, None)
-    if checkpoint_info is not None:
-        return checkpoint_info
-    found = sorted([info for info in checkpoints_list.values() if search_string in info.title], key=lambda x: len(x.title))
-    if found:
-        return found[0]
-    found = sorted([info for info in checkpoints_list.values() if search_string.split(' ')[0] in info.title], key=lambda x: len(x.title))
-    if found:
-        return found[0]
-    return None
-
-
-def model_hash(filename):
-    """old hash that only looks at a small part of the file and is prone to collisions"""
-    try:
-        with open(filename, "rb") as file:
-            import hashlib
-            # t0 = time.time()
-            m = hashlib.sha256()
-            file.seek(0x100000)
-            m.update(file.read(0x10000))
-            shorthash = m.hexdigest()[0:8]
-            # t1 = time.time()
-            # shared.log.debug(f'Calculating short hash: {filename} hash={shorthash} time={(t1-t0):.2f}')
-            return shorthash
-    except FileNotFoundError:
-        return 'NOFILE'
-    except Exception:
-        return 'NOHASH'
-
-
-def select_checkpoint(op='model'):
-    if op == 'dict':
-        model_checkpoint = shared.opts.sd_model_dict
-    elif op == 'refiner':
-        model_checkpoint = shared.opts.data.get('sd_model_refiner', None)
-    else:
-        model_checkpoint = shared.opts.sd_model_checkpoint
-    if model_checkpoint is None or model_checkpoint == 'None':
-        return None
-    checkpoint_info = get_closet_checkpoint_match(model_checkpoint)
-    if checkpoint_info is not None:
-        shared.log.info(f'Select: {op}="{checkpoint_info.title if checkpoint_info is not None else None}"')
-        return checkpoint_info
-    if len(checkpoints_list) == 0 and not shared.cmd_opts.no_download:
-        shared.log.error("Cannot generate without a checkpoint")
-        shared.log.info("Set system paths to use existing folders in a different location")
-        shared.log.info("Or use --ckpt <path-to-checkpoint> to force using existing checkpoint")
-        return None
-    checkpoint_info = next(iter(checkpoints_list.values()))
-    if model_checkpoint is not None:
-        if model_checkpoint != 'model.ckpt' and model_checkpoint != 'runwayml/stable-diffusion-v1-5':
-            shared.log.warning(f"Selected checkpoint not found: {model_checkpoint}")
-        else:
-            shared.log.info("Selecting first available checkpoint")
-        # shared.log.warning(f"Loading fallback checkpoint: {checkpoint_info.title}")
-        shared.opts.data['sd_model_checkpoint'] = checkpoint_info.title
-    shared.log.info(f'Select: {op}="{checkpoint_info.title if checkpoint_info is not None else None}"')
-    return checkpoint_info
-
-
-checkpoint_dict_replacements = {
-    'cond_stage_model.transformer.embeddings.': 'cond_stage_model.transformer.text_model.embeddings.',
-    'cond_stage_model.transformer.encoder.': 'cond_stage_model.transformer.text_model.encoder.',
-    'cond_stage_model.transformer.final_layer_norm.': 'cond_stage_model.transformer.text_model.final_layer_norm.',
-}
-
-
-def transform_checkpoint_dict_key(k):
-    for text, replacement in checkpoint_dict_replacements.items():
-        if k.startswith(text):
-            k = replacement + k[len(text):]
-    return k
-
-
-def get_state_dict_from_checkpoint(pl_sd):
-    pl_sd = pl_sd.pop("state_dict", pl_sd)
-    pl_sd.pop("state_dict", None)
-    sd = {}
-    for k, v in pl_sd.items():
-        new_key = transform_checkpoint_dict_key(k)
-        if new_key is not None:
-            sd[new_key] = v
-    pl_sd.clear()
-    pl_sd.update(sd)
-    return pl_sd
-
-
-def write_metadata():
-    global sd_metadata_pending # pylint: disable=global-statement
-    if sd_metadata_pending == 0:
-        shared.log.debug(f"Model metadata: {sd_metadata_file} no changes")
-        return
-    shared.writefile(sd_metadata, sd_metadata_file)
-    shared.log.info(f"Model metadata saved: {sd_metadata_file} items={sd_metadata_pending} time={sd_metadata_timer:.2f}s")
-    sd_metadata_pending = 0
-
-
-def scrub_dict(dict_obj, keys):
-    for key in list(dict_obj.keys()):
-        if not isinstance(dict_obj, dict):
-            continue
-        if key in keys:
-            dict_obj.pop(key, None)
-        elif isinstance(dict_obj[key], dict):
-            scrub_dict(dict_obj[key], keys)
-        elif isinstance(dict_obj[key], list):
-            for item in dict_obj[key]:
-                scrub_dict(item, keys)
-
-
-def read_metadata_from_safetensors(filename):
-    global sd_metadata # pylint: disable=global-statement
-    if sd_metadata is None:
-        if not os.path.isfile(sd_metadata_file):
-            sd_metadata = {}
-        else:
-            sd_metadata = shared.readfile(sd_metadata_file)
-    res = sd_metadata.get(filename, None)
-    if res is not None:
-        return res
-    if not filename.endswith(".safetensors"):
-        return {}
-    if shared.cmd_opts.no_metadata:
-        return {}
-    res = {}
-    try:
-        t0 = time.time()
-        with open(filename, mode="rb") as file:
-            metadata_len = file.read(8)
-            metadata_len = int.from_bytes(metadata_len, "little")
-            json_start = file.read(2)
-            if metadata_len <= 2 or json_start not in (b'{"', b"{'"):
-                shared.log.error(f"Not a valid safetensors file: {filename}")
-            json_data = json_start + file.read(metadata_len-2)
-            json_obj = json.loads(json_data)
-            for k, v in json_obj.get("__metadata__", {}).items():
-                if v.startswith("data:"):
-                    v = 'data'
-                if k == 'format' and v == 'pt':
-                    continue
-                large = True if len(v) > 2048 else False
-                if large and k == 'ss_datasets':
-                    continue
-                if large and k == 'workflow':
-                    continue
-                if large and k == 'prompt':
-                    continue
-                if large and k == 'ss_bucket_info':
-                    continue
-                if v[0:1] == '{':
-                    try:
-                        v = json.loads(v)
-                        if large and k == 'ss_tag_frequency':
-                            v = { i: len(j) for i, j in v.items() }
-                        if large and k == 'sd_merge_models':
-                            scrub_dict(v, ['sd_merge_recipe'])
-                    except Exception:
-                        pass
-                res[k] = v
-        sd_metadata[filename] = res
-        global sd_metadata_pending # pylint: disable=global-statement
-        sd_metadata_pending += 1
-        t1 = time.time()
-        global sd_metadata_timer # pylint: disable=global-statement
-        sd_metadata_timer += (t1 - t0)
-    except Exception as e:
-        shared.log.error(f"Error reading metadata from: {filename} {e}")
-    return res
-
-
-def read_state_dict(checkpoint_file, map_location=None): # pylint: disable=unused-argument
-    if not os.path.isfile(checkpoint_file):
-        shared.log.error(f"Model is not a file: {checkpoint_file}")
-        return None
-    try:
-        pl_sd = None
-        with progress.open(checkpoint_file, 'rb', description=f'[cyan]Loading weights: [yellow]{checkpoint_file}', auto_refresh=True, console=shared.console) as f:
-            _, extension = os.path.splitext(checkpoint_file)
-            if extension.lower() == ".ckpt" and shared.opts.sd_disable_ckpt:
-                shared.log.warning(f"Checkpoint loading disabled: {checkpoint_file}")
-                return None
-            if shared.opts.stream_load:
-                if extension.lower() == ".safetensors":
-                    # shared.log.debug('Model weights loading: type=safetensors mode=buffered')
-                    buffer = f.read()
-                    pl_sd = safetensors.torch.load(buffer)
-                else:
-                    # shared.log.debug('Model weights loading: type=checkpoint mode=buffered')
-                    buffer = io.BytesIO(f.read())
-                    pl_sd = torch.load(buffer, map_location='cpu')
-            else:
-                if extension.lower() == ".safetensors":
-                    # shared.log.debug('Model weights loading: type=safetensors mode=mmap')
-                    pl_sd = safetensors.torch.load_file(checkpoint_file, device='cpu')
-                else:
-                    # shared.log.debug('Model weights loading: type=checkpoint mode=direct')
-                    pl_sd = torch.load(f, map_location='cpu')
-            sd = get_state_dict_from_checkpoint(pl_sd)
-        del pl_sd
-    except Exception as e:
-        errors.display(e, f'loading model: {checkpoint_file}')
-        sd = None
-    return sd
-
-
-def get_checkpoint_state_dict(checkpoint_info: CheckpointInfo, timer):
-    if not os.path.isfile(checkpoint_info.filename):
-        return None
-    if checkpoint_info in checkpoints_loaded:
-        shared.log.info("Model weights loading: from cache")
-        return checkpoints_loaded[checkpoint_info]
-    res = read_state_dict(checkpoint_info.filename)
-    timer.record("load")
-    return res
-
-
-def load_model_weights(model: torch.nn.Module, checkpoint_info: CheckpointInfo, state_dict, timer):
-    _pipeline, _model_type = detect_pipeline(checkpoint_info.path, 'model')
-    shared.log.debug(f'Model weights loading: {memory_stats()}')
-    timer.record("hash")
-    if model_data.sd_dict == 'None':
-        shared.opts.data["sd_model_checkpoint"] = checkpoint_info.title
-    if state_dict is None:
-        state_dict = get_checkpoint_state_dict(checkpoint_info, timer)
-    try:
-        model.load_state_dict(state_dict, strict=False)
-    except Exception as e:
-        shared.log.error(f'Error loading model weights: {checkpoint_info.filename}')
-        shared.log.error(' '.join(str(e).splitlines()[:2]))
-        return False
-    del state_dict
-    timer.record("apply")
-    if shared.opts.sd_checkpoint_cache > 0:
-        # cache newly loaded model
-        checkpoints_loaded[checkpoint_info] = model.state_dict().copy()
-    if shared.opts.opt_channelslast:
-        model.to(memory_format=torch.channels_last)
-        timer.record("channels")
-    if not shared.opts.no_half:
-        vae = model.first_stage_model
-        depth_model = getattr(model, 'depth_model', None)
-        # with --no-half-vae, remove VAE from model when doing half() to prevent its weights from being converted to float16
-        if shared.opts.no_half_vae:
-            model.first_stage_model = None
-        # with --upcast-sampling, don't convert the depth model weights to float16
-        if shared.opts.upcast_sampling and depth_model:
-            model.depth_model = None
-        model.half()
-        model.first_stage_model = vae
-        if depth_model:
-            model.depth_model = depth_model
-    if shared.opts.cuda_cast_unet:
-        devices.dtype_unet = model.model.diffusion_model.dtype
-    else:
-        model.model.diffusion_model.to(devices.dtype_unet)
-    model.first_stage_model.to(devices.dtype_vae)
-    # clean up cache if limit is reached
-    while len(checkpoints_loaded) > shared.opts.sd_checkpoint_cache:
-        checkpoints_loaded.popitem(last=False)
-    model.sd_model_hash = checkpoint_info.calculate_shorthash()
-    model.sd_model_checkpoint = checkpoint_info.filename
-    model.sd_checkpoint_info = checkpoint_info
-    shared.opts.data["sd_checkpoint_hash"] = checkpoint_info.sha256
-    model.logvar = model.logvar.to(devices.device)  # fix for training
-    sd_vae.delete_base_vae()
-    sd_vae.clear_loaded_vae()
-    vae_file, vae_source = sd_vae.resolve_vae(checkpoint_info.filename)
-    sd_vae.load_vae(model, vae_file, vae_source)
-    timer.record("vae")
-    return True
-
-
-def enable_midas_autodownload():
-    """
-    Gives the ldm.modules.midas.api.load_model function automatic downloading.
-
-    When the 512-depth-ema model, and other future models like it, is loaded,
-    it calls midas.api.load_model to load the associated midas depth model.
-    This function applies a wrapper to download the model to the correct
-    location automatically.
-    """
-    midas_path = os.path.join(paths.models_path, 'midas')
-    for k, v in midas.api.ISL_PATHS.items():
-        file_name = os.path.basename(v)
-        midas.api.ISL_PATHS[k] = os.path.join(midas_path, file_name)
-    midas_urls = {
-        "dpt_large": "https://github.com/intel-isl/DPT/releases/download/1_0/dpt_large-midas-2f21e586.pt",
-        "dpt_hybrid": "https://github.com/intel-isl/DPT/releases/download/1_0/dpt_hybrid-midas-501f0c75.pt",
-        "midas_v21": "https://github.com/AlexeyAB/MiDaS/releases/download/midas_dpt/midas_v21-f6b98070.pt",
-        "midas_v21_small": "https://github.com/AlexeyAB/MiDaS/releases/download/midas_dpt/midas_v21_small-70d6b9c8.pt",
-    }
-    midas.api.load_model_inner = midas.api.load_model
-
-    def load_model_wrapper(model_type):
-        path = midas.api.ISL_PATHS[model_type]
-        if not os.path.exists(path):
-            if not os.path.exists(midas_path):
-                mkdir(midas_path)
-            shared.log.info(f"Downloading midas model weights for {model_type} to {path}")
-            request.urlretrieve(midas_urls[model_type], path)
-            shared.log.info(f"{model_type} downloaded")
-        return midas.api.load_model_inner(model_type)
-
-    midas.api.load_model = load_model_wrapper
-
-
-def repair_config(sd_config):
-    if "use_ema" not in sd_config.model.params:
-        sd_config.model.params.use_ema = False
-    if shared.opts.no_half:
-        sd_config.model.params.unet_config.params.use_fp16 = False
-    elif shared.opts.upcast_sampling:
-        sd_config.model.params.unet_config.params.use_fp16 = True if sys.platform != 'darwin' else False
-    if getattr(sd_config.model.params.first_stage_config.params.ddconfig, "attn_type", None) == "vanilla-xformers" and not shared.xformers_available:
-        sd_config.model.params.first_stage_config.params.ddconfig.attn_type = "vanilla"
-    # For UnCLIP-L, override the hardcoded karlo directory
-    if "noise_aug_config" in sd_config.model.params and "clip_stats_path" in sd_config.model.params.noise_aug_config.params:
-        karlo_path = os.path.join(paths.models_path, 'karlo')
-        sd_config.model.params.noise_aug_config.params.clip_stats_path = sd_config.model.params.noise_aug_config.params.clip_stats_path.replace("checkpoints/karlo_models", karlo_path)
-
-
-sd1_clip_weight = 'cond_stage_model.transformer.text_model.embeddings.token_embedding.weight'
-sd2_clip_weight = 'cond_stage_model.model.transformer.resblocks.0.attn.in_proj_weight'
-
-
-class ModelData:
-    def __init__(self):
-        self.sd_model = None
-        self.sd_refiner = None
-        self.sd_dict = 'None'
-        self.initial = True
-        self.lock = threading.Lock()
-
-    def get_sd_model(self):
-        if self.sd_model is None and shared.opts.sd_model_checkpoint != 'None' and not self.lock.locked():
-            with self.lock:
-                try:
-                    self.sd_model = reload_model_weights(op='model')
-                    if self.sd_model is not None:
-                        self.sd_model.is_sdxl = False # a1111 compatibility item
-                    self.initial = False
-                except Exception as e:
-                    shared.log.error("Failed to load stable diffusion model")
-                    errors.display(e, "loading stable diffusion model")
-                    self.sd_model = None
-        return self.sd_model
-
-    def set_sd_model(self, v):
-        self.sd_model = v
-
-    def get_sd_refiner(self):
-        if self.sd_refiner is None and shared.opts.sd_model_refiner != 'None' and not self.lock.locked():
-            with self.lock:
-                try:
-                    self.sd_refiner = reload_model_weights(op='refiner')
-                    self.initial = False
-                except Exception as e:
-                    shared.log.error("Failed to load stable diffusion model")
-                    errors.display(e, "loading stable diffusion model")
-                    self.sd_refiner = None
-        return self.sd_refiner
-
-    def set_sd_refiner(self, v):
-        self.sd_refiner = v
-
-model_data = ModelData()
-
-
-def change_backend():
-    shared.log.info(f'Backend changed: {shared.backend}')
-    shared.log.warning('Server restart required to apply all changes')
-    if shared.backend == shared.Backend.ORIGINAL:
-        change_from = shared.Backend.DIFFUSERS
-    else:
-        change_from = shared.Backend.ORIGINAL
-    unload_model_weights(change_from=change_from)
-    checkpoints_loaded.clear()
-    from modules.sd_samplers import list_samplers
-    list_samplers(shared.backend)
-    list_models()
-    from modules.sd_vae import refresh_vae_list
-    refresh_vae_list()
-
-
-def detect_pipeline(f: str, op: str = 'model'):
-    if not f.endswith('.safetensors'):
-        return None, None
-    guess = shared.opts.diffusers_pipeline
-    if guess == 'Autodetect':
-        try:
-            size = round(os.path.getsize(f) / 1024 / 1024)
-            if size < 128:
-                shared.log.warning(f'Model size smaller than expected: {f} size={size} MB')
-            elif (size >= 316 and size <= 324) or (size >= 156 and size <= 164): # 320 or 160
-                shared.log.warning(f'Model detected as VAE model, but attempting to load as model: {op}={f} size={size} MB')
-                guess = 'VAE'
-            elif size >= 5351 and size <= 5359: # 5353
-                guess = 'Stable Diffusion' # SD v2
-            elif size >= 5791 and size <= 5799: # 5795
-                if shared.backend == shared.Backend.ORIGINAL:
-                    shared.log.warning(f'Model detected as SD-XL refiner model, but attempting to load using backend=original: {op}={f} size={size} MB')
-                if op == 'model':
-                    shared.log.warning(f'Model detected as SD-XL refiner model, but attempting to load a base model: {op}={f} size={size} MB')
-                guess = 'Stable Diffusion XL'
-            elif (size >= 6611 and size <= 6619) or (size >= 6771 and size <= 6779): # 6617, HassakuXL is 6776
-                if shared.backend == shared.Backend.ORIGINAL:
-                    shared.log.warning(f'Model detected as SD-XL base model, but attempting to load using backend=original: {op}={f} size={size} MB')
-                guess = 'Stable Diffusion XL'
-            elif size >= 3361 and size <= 3369: # 3368
-                if shared.backend == shared.Backend.ORIGINAL:
-                    shared.log.warning(f'Model detected as SD upscale model, but attempting to load using backend=original: {op}={f} size={size} MB')
-                guess = 'Stable Diffusion Upscale'
-            elif size >= 4891 and size <= 4899: # 4897
-                if shared.backend == shared.Backend.ORIGINAL:
-                    shared.log.warning(f'Model detected as SD XL inpaint model, but attempting to load using backend=original: {op}={f} size={size} MB')
-                guess = 'Stable Diffusion XL Inpaint'
-            elif size >= 9791 and size <= 9799: # 9794
-                if shared.backend == shared.Backend.ORIGINAL:
-                    shared.log.warning(f'Model detected as SD XL instruct pix2pix model, but attempting to load using backend=original: {op}={f} size={size} MB')
-                guess = 'Stable Diffusion XL Instruct'
-            else:
-                guess = 'Stable Diffusion'
-            pipeline = shared_items.get_pipelines().get(guess, None)
-            shared.log.info(f'Autodetect: {op}="{guess}" class={pipeline.__name__} file="{f}" size={size}MB')
-        except Exception as e:
-            shared.log.error(f'Error detecting diffusers pipeline: model={f} {e}')
-            return None, None
-    else:
-        try:
-            size = round(os.path.getsize(f) / 1024 / 1024)
-            pipeline = shared_items.get_pipelines().get(guess, None)
-            shared.log.info(f'Diffusers: {op}="{guess}" class={pipeline.__name__} file="{f}" size={size}MB')
-        except Exception as e:
-            shared.log.error(f'Error loading diffusers pipeline: model={f} {e}')
-
-    if pipeline is None:
-        shared.log.warning(f'Autodetect: pipeline not recognized: {guess}: {op}={f} size={size}')
-        pipeline = diffusers.StableDiffusionPipeline
-    return pipeline, guess
-
-
-def compile_diffusers(sd_model):
-    try:
-        if shared.opts.ipex_optimize:
-            import intel_extension_for_pytorch as ipex # pylint: disable=import-error, unused-import
-            sd_model.unet.training = False
-            sd_model.unet = ipex.optimize(sd_model.unet, dtype=devices.dtype_unet, inplace=True, weights_prepack=False) # pylint: disable=attribute-defined-outside-init
-            if hasattr(sd_model, 'vae'):
-                sd_model.vae.training = False
-                sd_model.vae = ipex.optimize(sd_model.vae, dtype=devices.dtype_vae, inplace=True, weights_prepack=False) # pylint: disable=attribute-defined-outside-init
-            if hasattr(sd_model, 'movq'):
-                sd_model.movq.training = False
-                sd_model.movq = ipex.optimize(sd_model.movq, dtype=devices.dtype_vae, inplace=True, weights_prepack=False) # pylint: disable=attribute-defined-outside-init
-            shared.log.info("Applied IPEX Optimize.")
-    except Exception as err:
-        shared.log.warning(f"IPEX Optimize not supported: {err}")
-
-    try:
-        if shared.opts.cuda_compile and shared.opts.cuda_compile_backend != 'none':
-            shared.log.info(f"Compiling pipeline={sd_model.__class__.__name__} shape={8 * sd_model.unet.config.sample_size} mode={shared.opts.cuda_compile_backend}")
-            import torch._dynamo # pylint: disable=unused-import,redefined-outer-name
-            if shared.opts.cuda_compile_backend == "openvino_fx":
-                torch._dynamo.reset() # pylint: disable=protected-access
-                from modules.intel.openvino import openvino_fx, openvino_clear_caches # pylint: disable=unused-import
-                openvino_clear_caches()
-                torch._dynamo.eval_frame.check_if_dynamo_supported = lambda: True # pylint: disable=protected-access
-                if shared.compiled_model_state is None:
-                    shared.compiled_model_state = CompiledModelState()
-                shared.compiled_model_state.first_pass = True if not shared.opts.cuda_compile_precompile else False
-            log_level = logging.WARNING if shared.opts.cuda_compile_verbose else logging.CRITICAL # pylint: disable=protected-access
-            if hasattr(torch, '_logging'):
-                torch._logging.set_logs(dynamo=log_level, aot=log_level, inductor=log_level) # pylint: disable=protected-access
-            torch._dynamo.config.verbose = shared.opts.cuda_compile_verbose # pylint: disable=protected-access
-            torch._dynamo.config.suppress_errors = shared.opts.cuda_compile_errors # pylint: disable=protected-access
-            sd_model.unet = torch.compile(sd_model.unet, mode=shared.opts.cuda_compile_mode, backend=shared.opts.cuda_compile_backend, fullgraph=shared.opts.cuda_compile_fullgraph) # pylint: disable=attribute-defined-outside-init
-            if hasattr(sd_model, 'vae'):
-                sd_model.vae.decode = torch.compile(sd_model.vae.decode, mode=shared.opts.cuda_compile_mode, backend=shared.opts.cuda_compile_backend, fullgraph=shared.opts.cuda_compile_fullgraph) # pylint: disable=attribute-defined-outside-init
-            if hasattr(sd_model, 'movq'):
-                sd_model.movq.decode = torch.compile(sd_model.movq.decode, mode=shared.opts.cuda_compile_mode, backend=shared.opts.cuda_compile_backend, fullgraph=shared.opts.cuda_compile_fullgraph) # pylint: disable=attribute-defined-outside-init
-            if shared.opts.cuda_compile_precompile:
-                sd_model("dummy prompt")
-            shared.log.info("Complilation done.")
-    except Exception as err:
-        shared.log.warning(f"Model compile not supported: {err}")
-
-
-def set_diffuser_options(sd_model, vae, op: str):
-    if sd_model is None:
-        shared.log.warning(f'{op} is not loaded')
-        return
-    if (shared.opts.diffusers_model_cpu_offload or shared.cmd_opts.medvram) and (shared.opts.diffusers_seq_cpu_offload or shared.cmd_opts.lowvram):
-        shared.log.warning(f'Setting {op}: Model CPU offload and Sequential CPU offload are not compatible')
-        shared.log.debug(f'Setting {op}: disabling model CPU offload')
-        shared.opts.diffusers_model_cpu_offload=False
-        shared.cmd_opts.medvram=False
-
-    if hasattr(sd_model, "watermark"):
-        sd_model.watermark = NoWatermark()
-    sd_model.has_accelerate = False
-    if hasattr(sd_model, "enable_model_cpu_offload"):
-        if (shared.cmd_opts.medvram and devices.backend != "directml") or shared.opts.diffusers_model_cpu_offload:
-            shared.log.debug(f'Setting {op}: enable model CPU offload')
-            if shared.opts.diffusers_move_base or shared.opts.diffusers_move_unet or shared.opts.diffusers_move_refiner:
-                shared.opts.diffusers_move_base = False
-                shared.opts.diffusers_move_unet = False
-                shared.opts.diffusers_move_refiner = False
-                shared.log.warning(f'Disabling {op} "Move model to CPU" since "Model CPU offload" is enabled')
-            sd_model.enable_model_cpu_offload()
-            sd_model.has_accelerate = True
-    if hasattr(sd_model, "enable_sequential_cpu_offload"):
-        if shared.cmd_opts.lowvram or shared.opts.diffusers_seq_cpu_offload:
-            shared.log.debug(f'Setting {op}: enable sequential CPU offload')
-            if shared.opts.diffusers_move_base or shared.opts.diffusers_move_unet or shared.opts.diffusers_move_refiner:
-                shared.opts.diffusers_move_base = False
-                shared.opts.diffusers_move_unet = False
-                shared.opts.diffusers_move_refiner = False
-                shared.log.warning(f'Disabling {op} "Move model to CPU" since "Sequential CPU offload" is enabled')
-            sd_model.enable_sequential_cpu_offload(device=devices.device)
-            sd_model.has_accelerate = True
-    if hasattr(sd_model, "enable_vae_slicing"):
-        if shared.cmd_opts.lowvram or shared.opts.diffusers_vae_slicing:
-            shared.log.debug(f'Setting {op}: enable VAE slicing')
-            sd_model.enable_vae_slicing()
-        else:
-            sd_model.disable_vae_slicing()
-    if hasattr(sd_model, "enable_vae_tiling"):
-        if shared.cmd_opts.lowvram or shared.opts.diffusers_vae_tiling:
-            shared.log.debug(f'Setting {op}: enable VAE tiling')
-            sd_model.enable_vae_tiling()
-        else:
-            sd_model.disable_vae_tiling()
-    if hasattr(sd_model, "enable_attention_slicing"):
-        if shared.cmd_opts.lowvram or shared.opts.diffusers_attention_slicing:
-            shared.log.debug(f'Setting {op}: enable attention slicing')
-            sd_model.enable_attention_slicing()
-        else:
-            sd_model.disable_attention_slicing()
-    if hasattr(sd_model, "vae"):
-        if vae is not None:
-            sd_model.vae = vae
-        if shared.opts.diffusers_vae_upcast != 'default':
-            if shared.opts.diffusers_vae_upcast == 'true':
-                # sd_model.vae.config["force_upcast"] = True
-                sd_model.vae.config.force_upcast = True
-            else:
-                # sd_model.vae.config["force_upcast"] = False
-                sd_model.vae.config.force_upcast = False
-            if shared.opts.no_half_vae:
-                devices.dtype_vae = torch.float32
-                sd_model.vae.to(devices.dtype_vae)
-        shared.log.debug(f'Setting {op} VAE: name={sd_vae.loaded_vae_file} upcast={sd_model.vae.config.get("force_upcast", None)}')
-    if shared.opts.cross_attention_optimization == "xFormers" and hasattr(sd_model, 'enable_xformers_memory_efficient_attention'):
-        sd_model.enable_xformers_memory_efficient_attention()
-    if shared.opts.opt_channelslast:
-        shared.log.debug(f'Setting {op}: enable channels last')
-        sd_model.unet.to(memory_format=torch.channels_last)
-
-
-def load_diffuser(checkpoint_info=None, already_loaded_state_dict=None, timer=None, op='model'): # pylint: disable=unused-argument
-    import torch # pylint: disable=reimported,redefined-outer-name
-    if timer is None:
-        timer = Timer()
-    logging.getLogger("diffusers").setLevel(logging.ERROR)
-    timer.record("diffusers")
-    devices.set_cuda_params()
-    diffusers_load_config = {
-        "low_cpu_mem_usage": True,
-        "torch_dtype": devices.dtype,
-        "safety_checker": None,
-        "requires_safety_checker": False,
-        "load_safety_checker": False,
-        "load_connected_pipeline": True,
-        # TODO: use_safetensors cant enable for all checkpoints just yet
-    }
-    if shared.opts.diffusers_model_load_variant == 'default':
-        if devices.dtype == torch.float16:
-            diffusers_load_config['variant'] = 'fp16'
-    elif shared.opts.diffusers_model_load_variant == 'fp32':
-        pass
-    else:
-        diffusers_load_config['variant'] = shared.opts.diffusers_model_load_variant
-
-    if shared.opts.diffusers_pipeline == 'Custom Diffusers Pipeline':
-        diffusers_load_config['custom_pipeline'] = shared.opts.custom_diffusers_pipeline
-
-    if shared.opts.data.get('sd_model_checkpoint', '') == 'model.ckpt' or shared.opts.data.get('sd_model_checkpoint', '') == '':
-        shared.opts.data['sd_model_checkpoint'] = "runwayml/stable-diffusion-v1-5"
-
-    if op == 'model' or op == 'dict':
-        if (model_data.sd_model is not None) and (checkpoint_info is not None) and (checkpoint_info.hash == model_data.sd_model.sd_checkpoint_info.hash): # trying to load the same model
-            return
-    else:
-        if (model_data.sd_refiner is not None) and (checkpoint_info is not None) and (checkpoint_info.hash == model_data.sd_refiner.sd_checkpoint_info.hash): # trying to load the same model
-            return
-
-    sd_model = None
-
-    try:
-        if shared.cmd_opts.ckpt is not None and model_data.initial: # initial load
-            ckpt_basename = os.path.basename(shared.cmd_opts.ckpt)
-            model_name = modelloader.find_diffuser(ckpt_basename)
-            if model_name is not None:
-                shared.log.info(f'Loading model {op}: {model_name}')
-                model_file = modelloader.download_diffusers_model(hub_id=model_name)
-                try:
-                    shared.log.debug(f'Model load {op} config: {diffusers_load_config}')
-                    sd_model = diffusers.DiffusionPipeline.from_pretrained(model_file, **diffusers_load_config)
-                except Exception as e:
-                    shared.log.error(f'Failed loading model: {model_file} {e}')
-                list_models() # rescan for downloaded model
-                checkpoint_info = CheckpointInfo(model_name)
-
-        checkpoint_info = checkpoint_info or select_checkpoint(op=op)
-        if checkpoint_info is None:
-            unload_model_weights(op=op)
-            return
-
-        vae = None
-        sd_vae.loaded_vae_file = None
-        if op == 'model' or op == 'refiner':
-            vae_file, vae_source = sd_vae.resolve_vae(checkpoint_info.filename)
-            vae = sd_vae.load_vae_diffusers(checkpoint_info.path, vae_file, vae_source)
-            if vae is not None:
-                diffusers_load_config["vae"] = vae
-            if 'LCM' in checkpoint_info.path:
-                diffusers_load_config['custom_pipeline'] = 'latent_consistency_txt2img'
-
-        if os.path.isdir(checkpoint_info.path):
-<<<<<<< HEAD
-            if shared.opts.olive_sideloaded_models_path in checkpoint_info.path:
-                try:
-                    from modules.onnx import OnnxStableDiffusionPipeline
-                    sd_model = OnnxStableDiffusionPipeline.from_pretrained(checkpoint_info.path, cache_dir=shared.opts.olive_sideloaded_models_path)
-                    sd_model.model_type = sd_model.__class__.__name__
-                except Exception as e:
-                    shared.log.error(f'Failed loading {op}: {checkpoint_info.path} olive={e}')
-                    return
-            else:
-                err1 = None
-                err2 = None
-                err3 = None
-                try: # try autopipeline first, best choice but not all pipelines are available
-                    sd_model = diffusers.AutoPipelineForText2Image.from_pretrained(checkpoint_info.path, cache_dir=shared.opts.diffusers_dir, **diffusers_load_config)
-                    sd_model.model_type = sd_model.__class__.__name__
-                except Exception as e:
-                    err1 = e
-                try: # try diffusion pipeline next second-best choice, works for most non-linked pipelines
-                    if err1 is not None:
-                        sd_model = diffusers.DiffusionPipeline.from_pretrained(checkpoint_info.path, cache_dir=shared.opts.diffusers_dir, **diffusers_load_config)
-                        sd_model.model_type = sd_model.__class__.__name__
-                except Exception as e:
-                    err2 = e
-                try: # try basic pipeline next just in case
-                    if err2 is not None:
-                        sd_model = diffusers.StableDiffusionPipeline.from_pretrained(checkpoint_info.path, cache_dir=shared.opts.diffusers_dir, **diffusers_load_config)
-                        sd_model.model_type = sd_model.__class__.__name__
-                except Exception as e:
-                    err3 = e # ignore last error
-                if err3 is not None:
-                    shared.log.error(f'Failed loading {op}: {checkpoint_info.path} auto={err1} diffusion={err2}')
-                    return
-=======
-            err1 = None
-            err2 = None
-            err3 = None
-            try: # try autopipeline first, best choice but not all pipelines are available
-                sd_model = diffusers.AutoPipelineForText2Image.from_pretrained(checkpoint_info.path, cache_dir=shared.opts.diffusers_dir, **diffusers_load_config)
-                sd_model.model_type = sd_model.__class__.__name__
-            except Exception as e:
-                err1 = e
-                # shared.log.error(f'AutoPipeline: {e}')
-            try: # try diffusion pipeline next second-best choice, works for most non-linked pipelines
-                if err1 is not None:
-                    sd_model = diffusers.DiffusionPipeline.from_pretrained(checkpoint_info.path, cache_dir=shared.opts.diffusers_dir, **diffusers_load_config)
-                    sd_model.model_type = sd_model.__class__.__name__
-            except Exception as e:
-                err2 = e
-                # shared.log.error(f'DiffusionPipeline: {e}')
-            try: # try basic pipeline next just in case
-                if err2 is not None:
-                    sd_model = diffusers.StableDiffusionPipeline.from_pretrained(checkpoint_info.path, cache_dir=shared.opts.diffusers_dir, **diffusers_load_config)
-                    sd_model.model_type = sd_model.__class__.__name__
-            except Exception as e:
-                err3 = e # ignore last error
-                shared.log.error(f'StableDiffusionPipeline: {e}')
-            if err3 is not None:
-                shared.log.error(f'Failed loading {op}: {checkpoint_info.path} auto={err1} diffusion={err2}')
-                return
->>>>>>> a99c7d3d
-        elif os.path.isfile(checkpoint_info.path) and checkpoint_info.path.lower().endswith('.safetensors'):
-            diffusers_load_config["local_files_only"] = True
-            diffusers_load_config["extract_ema"] = shared.opts.diffusers_extract_ema
-            pipeline, model_type = detect_pipeline(checkpoint_info.path, op)
-            if pipeline is None:
-                shared.log.error(f'Diffusers {op} pipeline not initialized: {shared.opts.diffusers_pipeline}')
-                return
-            try:
-                if model_type.startswith('Stable Diffusion'):
-                    diffusers_load_config['force_zeros_for_empty_prompt '] = shared.opts.diffusers_force_zeros
-                    diffusers_load_config['requires_aesthetics_score'] = shared.opts.diffusers_aesthetics_score
-                    diffusers_load_config['config_files'] = {
-                        'v1': 'configs/v1-inference.yaml',
-                        'v2': 'configs/v2-inference-768-v.yaml',
-                        'xl': 'configs/sd_xl_base.yaml',
-                        'xl_refiner': 'configs/sd_xl_refiner.yaml',
-                    }
-                if hasattr(pipeline, 'from_single_file'):
-                    diffusers_load_config['use_safetensors'] = True
-                    sd_model = pipeline.from_single_file(checkpoint_info.path, **diffusers_load_config)
-                elif hasattr(pipeline, 'from_ckpt'):
-                    sd_model = pipeline.from_ckpt(checkpoint_info.path, **diffusers_load_config)
-                else:
-                    shared.log.error(f'Diffusers {op} cannot load safetensor model: {checkpoint_info.path} {shared.opts.diffusers_pipeline}')
-                    return
-                if sd_model is not None:
-                    diffusers_load_config.pop('vae', None)
-                    diffusers_load_config.pop('safety_checker', None)
-                    diffusers_load_config.pop('requires_safety_checker', None)
-                    diffusers_load_config.pop('load_safety_checker', None)
-                    diffusers_load_config.pop('config_files', None)
-                    diffusers_load_config.pop('local_files_only', None)
-                    shared.log.debug(f'Setting {op}: pipeline={sd_model.__class__.__name__} config={diffusers_load_config}') # pylint: disable=protected-access
-            except Exception as e:
-                shared.log.error(f'Diffusers failed loading: {op}={checkpoint_info.path} pipeline={shared.opts.diffusers_pipeline}/{sd_model.__class__.__name__} {e}')
-                return
-        else:
-            shared.log.error(f'Diffusers cannot load: {op}={checkpoint_info.path}')
-            return
-
-        if "StableDiffusion" in sd_model.__class__.__name__:
-            pass # scheduler is created on first use
-        elif "Kandinsky" in sd_model.__class__.__name__:
-            sd_model.scheduler.name = 'DDIM'
-
-        set_diffuser_options(sd_model, vae, op)
-
-        base_sent_to_cpu=False
-        if (shared.opts.cuda_compile and shared.opts.cuda_compile_backend != 'none') or shared.opts.ipex_optimize:
-            if op == 'refiner' and not getattr(sd_model, 'has_accelerate', False):
-                gpu_vram = memory_stats().get('gpu', {})
-                free_vram = gpu_vram.get('total', 0) - gpu_vram.get('used', 0)
-                refiner_enough_vram = free_vram >= 7 if "StableDiffusionXL" in sd_model.__class__.__name__ else 3
-                if not shared.opts.diffusers_move_base and refiner_enough_vram:
-                    sd_model.to(devices.device)
-                    base_sent_to_cpu=False
-                else:
-                    if not refiner_enough_vram and not (shared.opts.diffusers_move_base and shared.opts.diffusers_move_refiner):
-                        shared.log.warning(f"Insufficient GPU memory, using system memory as fallback: free={free_vram} GB")
-                        if not shared.opts.shared.opts.diffusers_seq_cpu_offload and not shared.opts.diffusers_model_cpu_offload:
-                            shared.log.debug('Enabled moving base model to CPU')
-                            shared.log.debug('Enabled moving refiner model to CPU')
-                            shared.opts.diffusers_move_base=True
-                            shared.opts.diffusers_move_refiner=True
-                    shared.log.debug('Moving base model to CPU')
-                    if model_data.sd_model is not None:
-                        model_data.sd_model.to(devices.cpu)
-                    devices.torch_gc(force=True)
-                    sd_model.to(devices.device)
-                    base_sent_to_cpu=True
-            elif not getattr(sd_model, 'has_accelerate', False):
-                sd_model.to(devices.device)
-
-            compile_diffusers(sd_model)
-
-        if sd_model is None:
-            shared.log.error('Diffuser model not loaded')
-            return
-        sd_model.sd_model_hash = checkpoint_info.calculate_shorthash() # pylint: disable=attribute-defined-outside-init
-        sd_model.sd_checkpoint_info = checkpoint_info # pylint: disable=attribute-defined-outside-init
-        sd_model.sd_model_checkpoint = checkpoint_info.filename # pylint: disable=attribute-defined-outside-init
-        shared.opts.data["sd_checkpoint_hash"] = checkpoint_info.sha256
-        if hasattr(sd_model, "set_progress_bar_config"):
-            sd_model.set_progress_bar_config(bar_format='Progress {rate_fmt}{postfix} {bar} {percentage:3.0f}% {n_fmt}/{total_fmt} {elapsed} {remaining}', ncols=80, colour='#327fba')
-        if op == 'refiner' and shared.opts.diffusers_move_refiner and not getattr(sd_model, 'has_accelerate', False):
-            shared.log.debug('Moving refiner model to CPU')
-            sd_model.to(devices.cpu)
-        elif not getattr(sd_model, 'has_accelerate', False): # In offload modes, accelerate will move models around
-            sd_model.to(devices.device)
-        if op == 'refiner' and base_sent_to_cpu:
-            shared.log.debug('Moving base model back to GPU')
-            model_data.sd_model.to(devices.device)
-    except Exception as e:
-        shared.log.error("Failed to load diffusers model")
-        errors.display(e, "loading Diffusers model")
-
-    from modules.textual_inversion import textual_inversion
-    sd_model.embedding_db = textual_inversion.EmbeddingDatabase()
-    if op == 'refiner':
-        model_data.sd_refiner = sd_model
-    else:
-        model_data.sd_model = sd_model
-    sd_model.embedding_db.add_embedding_dir(shared.opts.embeddings_dir)
-    sd_model.embedding_db.load_textual_inversion_embeddings(force_reload=True)
-
-    timer.record("load")
-    devices.torch_gc(force=True)
-    script_callbacks.model_loaded_callback(sd_model)
-    shared.log.info(f"Loaded {op}: time={timer.summary()} native={get_native(sd_model)} {memory_stats()}")
-
-
-class DiffusersTaskType(Enum):
-    TEXT_2_IMAGE = 1
-    IMAGE_2_IMAGE = 2
-    INPAINTING = 3
-    INSTRUCT = 4
-
-
-def get_diffusers_task(pipe: diffusers.DiffusionPipeline) -> DiffusersTaskType:
-    if pipe.__class__.__name__ == "StableDiffusionXLInstructPix2PixPipeline":
-        return DiffusersTaskType.INSTRUCT
-    elif pipe.__class__ in diffusers.pipelines.auto_pipeline.AUTO_IMAGE2IMAGE_PIPELINES_MAPPING.values():
-        return DiffusersTaskType.IMAGE_2_IMAGE
-    elif pipe.__class__ in diffusers.pipelines.auto_pipeline.AUTO_INPAINT_PIPELINES_MAPPING.values():
-        return DiffusersTaskType.INPAINTING
-    else:
-        return DiffusersTaskType.TEXT_2_IMAGE
-
-
-def set_diffuser_pipe(pipe, new_pipe_type):
-    sd_checkpoint_info = getattr(pipe, "sd_checkpoint_info", None)
-    sd_model_checkpoint = getattr(pipe, "sd_model_checkpoint", None)
-    sd_model_hash = getattr(pipe, "sd_model_hash", None)
-    has_accelerate = getattr(pipe, "has_accelerate", None)
-    embedding_db = getattr(pipe, "embedding_db", None)
-
-    if shared.opts.diffusers_force_inpaint:
-        if new_pipe_type == DiffusersTaskType.IMAGE_2_IMAGE:
-            new_pipe_type = DiffusersTaskType.INPAINTING # sdxl may work better with init mask
-    try:
-        if new_pipe_type == DiffusersTaskType.TEXT_2_IMAGE:
-            new_pipe = diffusers.AutoPipelineForText2Image.from_pipe(pipe)
-        elif new_pipe_type == DiffusersTaskType.IMAGE_2_IMAGE:
-            new_pipe = diffusers.AutoPipelineForImage2Image.from_pipe(pipe)
-        elif new_pipe_type == DiffusersTaskType.INPAINTING:
-            new_pipe = diffusers.AutoPipelineForInpainting.from_pipe(pipe)
-    except Exception: # pylint: disable=unused-variable
-        # shared.log.error(f'Failed to change: type={new_pipe_type} pipeline={pipe.__class__.__name__} {e}')
-        return pipe
-
-    if pipe.__class__ == new_pipe.__class__:
-        return pipe
-    new_pipe.sd_checkpoint_info = sd_checkpoint_info
-    new_pipe.sd_model_checkpoint = sd_model_checkpoint
-    new_pipe.sd_model_hash = sd_model_hash
-    new_pipe.has_accelerate = has_accelerate
-    new_pipe.embedding_db = embedding_db
-    shared.log.debug(f"Pipeline class change: original={pipe.__class__.__name__} target={new_pipe.__class__.__name__}")
-    pipe = new_pipe
-    return pipe
-
-
-def get_native(pipe: diffusers.DiffusionPipeline):
-    if hasattr(pipe, "vae") and hasattr(pipe.vae.config, "sample_size"):
-        # Stable Diffusion
-        size = pipe.vae.config.sample_size
-    elif hasattr(pipe, "movq") and hasattr(pipe.movq.config, "sample_size"):
-        # Kandinsky
-        size = pipe.movq.config.sample_size
-    elif hasattr(pipe, "unet") and hasattr(pipe.unet.config, "sample_size"):
-        size = pipe.unet.config.sample_size
-    else:
-        size = 0
-    return size
-
-
-def load_model(checkpoint_info=None, already_loaded_state_dict=None, timer=None, op='model'):
-    from modules import lowvram, sd_hijack
-    checkpoint_info = checkpoint_info or select_checkpoint(op=op)
-    if checkpoint_info is None:
-        return
-    if op == 'model' or op == 'dict':
-        if model_data.sd_model is not None and (checkpoint_info.hash == model_data.sd_model.sd_checkpoint_info.hash): # trying to load the same model
-            return
-    else:
-        if model_data.sd_refiner is not None and (checkpoint_info.hash == model_data.sd_refiner.sd_checkpoint_info.hash): # trying to load the same model
-            return
-    shared.log.debug(f'Load {op}: name={checkpoint_info.filename} dict={already_loaded_state_dict is not None}')
-    if timer is None:
-        timer = Timer()
-    current_checkpoint_info = None
-    if op == 'model' or op == 'dict':
-        if model_data.sd_model is not None:
-            sd_hijack.model_hijack.undo_hijack(model_data.sd_model)
-            current_checkpoint_info = model_data.sd_model.sd_checkpoint_info
-            unload_model_weights(op=op)
-    else:
-        if model_data.sd_refiner is not None:
-            sd_hijack.model_hijack.undo_hijack(model_data.sd_refiner)
-            current_checkpoint_info = model_data.sd_refiner.sd_checkpoint_info
-            unload_model_weights(op=op)
-
-    do_inpainting_hijack()
-    devices.set_cuda_params()
-    if already_loaded_state_dict is not None:
-        state_dict = already_loaded_state_dict
-    else:
-        state_dict = get_checkpoint_state_dict(checkpoint_info, timer)
-    checkpoint_config = sd_models_config.find_checkpoint_config(state_dict, checkpoint_info)
-    if state_dict is None or checkpoint_config is None:
-        shared.log.error(f"Failed to load checkpooint: {checkpoint_info.filename}")
-        if current_checkpoint_info is not None:
-            shared.log.info(f"Restoring previous checkpoint: {current_checkpoint_info.filename}")
-            load_model(current_checkpoint_info, None)
-        return
-    shared.log.debug(f'Model dict loaded: {memory_stats()}')
-    sd_config = OmegaConf.load(checkpoint_config)
-    repair_config(sd_config)
-    timer.record("config")
-    shared.log.debug(f'Model config loaded: {memory_stats()}')
-    sd_model = None
-    stdout = io.StringIO()
-    with contextlib.redirect_stdout(stdout):
-        try:
-            clip_is_included_into_sd = sd1_clip_weight in state_dict or sd2_clip_weight in state_dict
-            with sd_disable_initialization.DisableInitialization(disable_clip=clip_is_included_into_sd):
-                sd_model = instantiate_from_config(sd_config.model)
-        except Exception:
-            sd_model = instantiate_from_config(sd_config.model)
-    for line in stdout.getvalue().splitlines():
-        if len(line) > 0:
-            shared.log.info(f'LDM: {line.strip()}')
-    shared.log.debug(f"Model created from config: {checkpoint_config}")
-    sd_model.used_config = checkpoint_config
-    sd_model.has_accelerate = False
-    timer.record("create")
-    ok = load_model_weights(sd_model, checkpoint_info, state_dict, timer)
-    if not ok:
-        model_data.sd_model = sd_model
-        current_checkpoint_info = None
-        unload_model_weights(op=op)
-        shared.log.debug(f'Model weights unloaded: {memory_stats()} op={op}')
-        if op == 'refiner':
-            # shared.opts.data['sd_model_refiner'] = 'None'
-            shared.opts.sd_model_refiner = 'None'
-        return
-    else:
-        shared.log.debug(f'Model weights loaded: {memory_stats()}')
-    timer.record("load")
-    if shared.cmd_opts.lowvram or shared.cmd_opts.medvram:
-        lowvram.setup_for_low_vram(sd_model, shared.cmd_opts.medvram)
-    else:
-        sd_model.to(devices.device)
-    timer.record("move")
-    shared.log.debug(f'Model weights moved: {memory_stats()}')
-    sd_hijack.model_hijack.hijack(sd_model)
-    timer.record("hijack")
-    sd_model.eval()
-    if op == 'refiner':
-        model_data.sd_refiner = sd_model
-    else:
-        model_data.sd_model = sd_model
-    sd_hijack.model_hijack.embedding_db.load_textual_inversion_embeddings(force_reload=True)  # Reload embeddings after model load as they may or may not fit the model
-    timer.record("embeddings")
-    script_callbacks.model_loaded_callback(sd_model)
-    timer.record("callbacks")
-    shared.log.info(f"Model loaded in {timer.summary()}")
-    current_checkpoint_info = None
-    devices.torch_gc(force=True)
-    shared.log.info(f'Model load finished: {memory_stats()} cached={len(checkpoints_loaded.keys())}')
-
-
-def reload_model_weights(sd_model=None, info=None, reuse_dict=False, op='model'):
-    load_dict = shared.opts.sd_model_dict != model_data.sd_dict
-    from modules import lowvram, sd_hijack
-    checkpoint_info = info or select_checkpoint(op=op) # are we selecting model or dictionary
-    next_checkpoint_info = info or select_checkpoint(op='dict' if load_dict else 'model') if load_dict else None
-    if checkpoint_info is None:
-        unload_model_weights(op=op)
-        return None
-    orig_state = copy.deepcopy(shared.state)
-    shared.state = shared_state.State()
-    shared.state.begin('load')
-    if load_dict:
-        shared.log.debug(f'Model dict: existing={sd_model is not None} target={checkpoint_info.filename} info={info}')
-    else:
-        model_data.sd_dict = 'None'
-        shared.log.debug(f'Load model weights: existing={sd_model is not None} target={checkpoint_info.filename} info={info}')
-    if sd_model is None:
-        sd_model = model_data.sd_model if op == 'model' or op == 'dict' else model_data.sd_refiner
-    if sd_model is None:  # previous model load failed
-        current_checkpoint_info = None
-    else:
-        current_checkpoint_info = getattr(sd_model, 'sd_checkpoint_info', None)
-        if current_checkpoint_info is not None and checkpoint_info is not None and current_checkpoint_info.filename == checkpoint_info.filename:
-            return None
-        if not getattr(sd_model, 'has_accelerate', False):
-            if shared.cmd_opts.lowvram or shared.cmd_opts.medvram:
-                lowvram.send_everything_to_cpu()
-            else:
-                sd_model.to(devices.cpu)
-        if (reuse_dict or shared.opts.model_reuse_dict) and not getattr(sd_model, 'has_accelerate', False):
-            shared.log.info('Reusing previous model dictionary')
-            sd_hijack.model_hijack.undo_hijack(sd_model)
-        else:
-            unload_model_weights(op=op)
-            sd_model = None
-    timer = Timer()
-    state_dict = get_checkpoint_state_dict(checkpoint_info, timer)
-    checkpoint_config = sd_models_config.find_checkpoint_config(state_dict, checkpoint_info)
-    timer.record("config")
-    if sd_model is None or checkpoint_config != getattr(sd_model, 'used_config', None):
-        sd_model = None
-        if shared.backend == shared.Backend.ORIGINAL:
-            load_model(checkpoint_info, already_loaded_state_dict=state_dict, timer=timer, op=op)
-            model_data.sd_dict = shared.opts.sd_model_dict
-        else:
-            load_diffuser(checkpoint_info, already_loaded_state_dict=state_dict, timer=timer, op=op)
-        if load_dict and next_checkpoint_info is not None:
-            model_data.sd_dict = shared.opts.sd_model_dict
-            shared.opts.data["sd_model_checkpoint"] = next_checkpoint_info.title
-            reload_model_weights(reuse_dict=True) # ok we loaded dict now lets redo and load model on top of it
-        shared.state.end()
-        shared.state = orig_state
-        # data['sd_model_checkpoint']
-        if op == 'model' or op == 'dict':
-            shared.opts.data["sd_model_checkpoint"] = checkpoint_info.title
-            return model_data.sd_model
-        else:
-            shared.opts.data["sd_model_refiner"] = checkpoint_info.title
-            return model_data.sd_refiner
-
-    # fallback
-    shared.log.info(f"Loading using fallback: {op} model={checkpoint_info.title}")
-    try:
-        load_model_weights(sd_model, checkpoint_info, state_dict, timer)
-    except Exception:
-        shared.log.error("Load model failed: restoring previous")
-        load_model_weights(sd_model, current_checkpoint_info, None, timer)
-    finally:
-        sd_hijack.model_hijack.hijack(sd_model)
-        timer.record("hijack")
-        script_callbacks.model_loaded_callback(sd_model)
-        timer.record("callbacks")
-        if sd_model is not None and not shared.cmd_opts.lowvram and not shared.cmd_opts.medvram and not getattr(sd_model, 'has_accelerate', False):
-            sd_model.to(devices.device)
-            timer.record("device")
-    shared.state.end()
-    shared.state = orig_state
-    shared.log.info(f"Loaded: {op} time={timer.summary()}")
-    return sd_model
-
-
-def disable_offload(sd_model):
-    from accelerate.hooks import remove_hook_from_module
-    if not getattr(sd_model, 'has_accelerate', False):
-        return
-    for _name, model in sd_model.components.items():
-        if not isinstance(model, torch.nn.Module):
-            continue
-        remove_hook_from_module(model, recurse=True)
-
-
-def unload_model_weights(op='model', change_from='none'):
-    if op == 'model' or op == 'dict':
-        if model_data.sd_model:
-            if (shared.backend == shared.Backend.ORIGINAL and change_from != shared.Backend.DIFFUSERS) or change_from == shared.Backend.ORIGINAL:
-                from modules import sd_hijack
-                model_data.sd_model.to(devices.cpu)
-                sd_hijack.model_hijack.undo_hijack(model_data.sd_model)
-            else:
-                disable_offload(model_data.sd_model)
-                model_data.sd_model.to('meta')
-            model_data.sd_model = None
-            shared.log.debug(f'Unload weights {op}: {memory_stats()}')
-    else:
-        if model_data.sd_refiner:
-            if (shared.backend == shared.Backend.ORIGINAL and change_from != shared.Backend.DIFFUSERS) or change_from == shared.Backend.ORIGINAL:
-                from modules import sd_hijack
-                model_data.sd_model.to(devices.cpu)
-                sd_hijack.model_hijack.undo_hijack(model_data.sd_refiner)
-            else:
-                disable_offload(model_data.sd_model)
-                model_data.sd_refiner.to('meta')
-            model_data.sd_refiner = None
-            shared.log.debug(f'Unload weights {op}: {memory_stats()}')
-    devices.torch_gc(force=True)
-
-
-def apply_token_merging(sd_model, token_merging_ratio=0):
-    current_token_merging_ratio = getattr(sd_model, 'applied_token_merged_ratio', 0)
-    if token_merging_ratio is None or current_token_merging_ratio is None or current_token_merging_ratio == token_merging_ratio:
-        return
-    try:
-        if current_token_merging_ratio > 0:
-            tomesd.remove_patch(sd_model)
-    except Exception:
-        pass
-    if token_merging_ratio > 0:
-        if shared.opts.hypertile_unet_enabled and not shared.cmd_opts.experimental:
-            shared.log.warning('Token merging not supported with HyperTile for UNet')
-            return
-        try:
-            tomesd.apply_patch(
-                sd_model,
-                ratio=token_merging_ratio,
-                use_rand=False,  # can cause issues with some samplers
-                merge_attn=True,
-                merge_crossattn=False,
-                merge_mlp=False
-            )
-            shared.log.info(f'Applying token merging: ratio={token_merging_ratio}')
-            sd_model.applied_token_merged_ratio = token_merging_ratio
-        except Exception:
-            shared.log.warning(f'Token merging not supported: pipeline={sd_model.__class__.__name__}')
-    else:
-        sd_model.applied_token_merged_ratio = 0
+import re
+import io
+import sys
+import json
+import time
+import copy
+import logging
+import threading
+import contextlib
+import collections
+import os.path
+from os import mkdir
+from urllib import request
+from enum import Enum
+from rich import progress # pylint: disable=redefined-builtin
+import torch
+import safetensors.torch
+from omegaconf import OmegaConf
+import tomesd
+from transformers import logging as transformers_logging
+import ldm.modules.midas as midas
+from ldm.util import instantiate_from_config
+from modules import paths, shared, shared_items, shared_state, modelloader, devices, script_callbacks, sd_vae, sd_disable_initialization, errors, hashes, sd_models_config
+from modules.sd_hijack_inpainting import do_inpainting_hijack
+from modules.timer import Timer
+from modules.memstats import memory_stats
+from modules.paths_internal import models_path, script_path
+
+try:
+    import diffusers
+except Exception as ex:
+    shared.log.error(f'Failed to import diffusers: {ex}')
+
+
+transformers_logging.set_verbosity_error()
+model_dir = "Stable-diffusion"
+model_path = os.path.abspath(os.path.join(paths.models_path, model_dir))
+checkpoints_list = {}
+checkpoint_aliases = {}
+checkpoints_loaded = collections.OrderedDict()
+sd_metadata_file = os.path.join(paths.data_path, "metadata.json")
+sd_metadata = None
+sd_metadata_pending = 0
+sd_metadata_timer = 0
+
+
+class CheckpointInfo:
+    def __init__(self, filename):
+        self.name = None
+        self.hash = None
+        self.filename = filename
+        self.type = ''
+        relname = filename
+        app_path = os.path.abspath(script_path)
+
+        def rel(fn, path):
+            try:
+                return os.path.relpath(fn, path)
+            except Exception:
+                return fn
+
+        if relname.startswith('..'):
+            relname = os.path.abspath(relname)
+        if relname.startswith(shared.opts.ckpt_dir):
+            relname = rel(filename, shared.opts.ckpt_dir)
+        elif relname.startswith(shared.opts.diffusers_dir):
+            relname = rel(filename, shared.opts.diffusers_dir)
+        elif relname.startswith(model_path):
+            relname = rel(filename, model_path)
+        elif relname.startswith(script_path):
+            relname = rel(filename, script_path)
+        elif relname.startswith(app_path):
+            relname = rel(filename, app_path)
+        else:
+            relname = os.path.abspath(relname)
+        relname, ext = os.path.splitext(relname)
+        ext = ext.lower()[1:]
+
+        if os.path.isfile(filename): # ckpt or safetensor
+            self.name = relname
+            self.filename = filename
+            self.sha256 = hashes.sha256_from_cache(self.filename, f"checkpoint/{relname}")
+            self.type = ext
+            # self.model_name = os.path.splitext(name.replace("/", "_").replace("\\", "_"))[0]
+        else: # maybe a diffuser
+            repo = [r for r in modelloader.diffuser_repos if filename == r['filename']]
+            if len(repo) == 0:
+                self.name = relname
+                self.filename = filename
+                self.sha256 = None
+                self.type = 'unknown'
+            else:
+                self.name = os.path.join(os.path.basename(shared.opts.diffusers_dir), repo[0]['name'])
+                self.filename = repo[0]['path']
+                self.sha256 = repo[0]['hash']
+                self.type = 'diffusers'
+
+        self.shorthash = self.sha256[0:10] if self.sha256 else None
+        self.title = self.name if self.shorthash is None else f'{self.name} [{self.shorthash}]'
+        self.path = self.filename
+        self.model_name = os.path.basename(self.name)
+        # shared.log.debug(f'Checkpoint: type={self.type} name={self.name} filename={self.filename} hash={self.shorthash} title={self.title}')
+        self.metadata = read_metadata_from_safetensors(filename)
+
+    def register(self):
+        checkpoints_list[self.title] = self
+        for i in [self.name, self.filename, self.shorthash, self.title]:
+            if i is not None:
+                checkpoint_aliases[i] = self
+
+    def calculate_shorthash(self):
+        self.sha256 = hashes.sha256(self.filename, f"checkpoint/{self.name}")
+        if self.sha256 is None:
+            return None
+        self.shorthash = self.sha256[0:10]
+        checkpoints_list.pop(self.title)
+        self.title = f'{self.name} [{self.shorthash}]'
+        self.register()
+        return self.shorthash
+
+
+#Used by OpenVINO, can be used with TensorRT or Olive
+class CompiledModelState:
+    def __init__(self):
+        self.first_pass = True
+        self.height = 512
+        self.width = 512
+        self.batch_size = 1
+        self.partition_id = 0
+        self.cn_model = []
+        self.lora_model = []
+
+
+class NoWatermark:
+    def apply_watermark(self, img):
+        return img
+
+
+def setup_model():
+    if not os.path.exists(model_path):
+        os.makedirs(model_path, exist_ok=True)
+    list_models()
+    enable_midas_autodownload()
+
+
+def checkpoint_tiles(use_short=False): # pylint: disable=unused-argument
+    def convert(name):
+        return int(name) if name.isdigit() else name.lower()
+    def alphanumeric_key(key):
+        return [convert(c) for c in re.split('([0-9]+)', key)]
+    return sorted([x.title for x in checkpoints_list.values()], key=alphanumeric_key)
+
+
+def list_models():
+    t0 = time.time()
+    global checkpoints_list # pylint: disable=global-statement
+    checkpoints_list.clear()
+    checkpoint_aliases.clear()
+    if shared.opts.sd_disable_ckpt or shared.backend == shared.Backend.DIFFUSERS:
+        ext_filter = [".safetensors"]
+    else:
+        ext_filter = [".ckpt", ".safetensors"]
+    model_list = modelloader.load_models(model_path=model_path, model_url=None, command_path=shared.opts.ckpt_dir, ext_filter=ext_filter, download_name=None, ext_blacklist=[".vae.ckpt", ".vae.safetensors"])
+    if shared.backend == shared.Backend.DIFFUSERS:
+        model_list += modelloader.load_diffusers_models(model_path=os.path.join(models_path, 'Diffusers'), command_path=shared.opts.diffusers_dir)
+        model_list += modelloader.load_diffusers_models(model_path=shared.opts.olive_sideloaded_models_path, command_path=shared.opts.olive_sideloaded_models_path)
+    for filename in sorted(model_list, key=str.lower):
+        checkpoint_info = CheckpointInfo(filename)
+        if checkpoint_info.name is not None:
+            checkpoint_info.register()
+    if shared.cmd_opts.ckpt is not None:
+        if not os.path.exists(shared.cmd_opts.ckpt) and shared.backend == shared.Backend.ORIGINAL:
+            if shared.cmd_opts.ckpt.lower() != "none":
+                shared.log.warning(f"Requested checkpoint not found: {shared.cmd_opts.ckpt}")
+        else:
+            checkpoint_info = CheckpointInfo(shared.cmd_opts.ckpt)
+            if checkpoint_info.name is not None:
+                checkpoint_info.register()
+                shared.opts.data['sd_model_checkpoint'] = checkpoint_info.title
+    elif shared.cmd_opts.ckpt != shared.default_sd_model_file and shared.cmd_opts.ckpt is not None:
+        shared.log.warning(f"Checkpoint not found: {shared.cmd_opts.ckpt}")
+    shared.log.info(f'Available models: path="{shared.opts.ckpt_dir}" items={len(checkpoints_list)} time={time.time()-t0:.2f}s')
+
+    checkpoints_list = dict(sorted(checkpoints_list.items(), key=lambda cp: cp[1].filename))
+    if len(checkpoints_list) == 0:
+        if not shared.cmd_opts.no_download:
+            key = input('Download the default model? (y/N) ')
+            if key.lower().startswith('y'):
+                if shared.backend == shared.Backend.ORIGINAL:
+                    model_url = "https://huggingface.co/runwayml/stable-diffusion-v1-5/resolve/main/v1-5-pruned-emaonly.safetensors"
+                    shared.opts.data['sd_model_checkpoint'] = "v1-5-pruned-emaonly.safetensors"
+                    model_list = modelloader.load_models(model_path=model_path, model_url=model_url, command_path=shared.opts.ckpt_dir, ext_filter=[".ckpt", ".safetensors"], download_name="v1-5-pruned-emaonly.safetensors", ext_blacklist=[".vae.ckpt", ".vae.safetensors"])
+                else:
+                    default_model_id = "runwayml/stable-diffusion-v1-5"
+                    modelloader.download_diffusers_model(default_model_id, shared.opts.diffusers_dir)
+                    model_list = modelloader.load_diffusers_models(model_path=os.path.join(models_path, 'Diffusers'), command_path=shared.opts.diffusers_dir)
+
+                for filename in sorted(model_list, key=str.lower):
+                    checkpoint_info = CheckpointInfo(filename)
+                    if checkpoint_info.name is not None:
+                        checkpoint_info.register()
+
+
+def update_model_hashes():
+    txt = []
+    lst = [ckpt for ckpt in checkpoints_list.values() if ckpt.hash is None]
+    shared.log.info(f'Models list: short hash missing for {len(lst)} out of {len(checkpoints_list)} models')
+    for ckpt in lst:
+        ckpt.hash = model_hash(ckpt.filename)
+        txt.append(f'Calculated short hash: <b>{ckpt.title}</b> {ckpt.hash}')
+    txt.append(f'Updated short hashes for <b>{len(lst)}</b> out of <b>{len(checkpoints_list)}</b> models')
+    lst = [ckpt for ckpt in checkpoints_list.values() if ckpt.sha256 is None or ckpt.shorthash is None]
+    shared.log.info(f'Models list: full hash missing for {len(lst)} out of {len(checkpoints_list)} models')
+    for ckpt in lst:
+        ckpt.sha256 = hashes.sha256(ckpt.filename, f"checkpoint/{ckpt.name}")
+        ckpt.shorthash = ckpt.sha256[0:10] if ckpt.sha256 is not None else None
+        if ckpt.sha256 is not None:
+            txt.append(f'Calculated full hash: <b>{ckpt.title}</b> {ckpt.shorthash}')
+        else:
+            txt.append(f'Skipped hash calculation: <b>{ckpt.title}</b>')
+    txt.append(f'Updated hashes for <b>{len(lst)}</b> out of <b>{len(checkpoints_list)}</b> models')
+    txt = '<br>'.join(txt)
+    return txt
+
+
+def get_closet_checkpoint_match(search_string):
+    checkpoint_info = checkpoint_aliases.get(search_string, None)
+    if checkpoint_info is not None:
+        return checkpoint_info
+    found = sorted([info for info in checkpoints_list.values() if search_string in info.title], key=lambda x: len(x.title))
+    if found:
+        return found[0]
+    found = sorted([info for info in checkpoints_list.values() if search_string.split(' ')[0] in info.title], key=lambda x: len(x.title))
+    if found:
+        return found[0]
+    return None
+
+
+def model_hash(filename):
+    """old hash that only looks at a small part of the file and is prone to collisions"""
+    try:
+        with open(filename, "rb") as file:
+            import hashlib
+            # t0 = time.time()
+            m = hashlib.sha256()
+            file.seek(0x100000)
+            m.update(file.read(0x10000))
+            shorthash = m.hexdigest()[0:8]
+            # t1 = time.time()
+            # shared.log.debug(f'Calculating short hash: {filename} hash={shorthash} time={(t1-t0):.2f}')
+            return shorthash
+    except FileNotFoundError:
+        return 'NOFILE'
+    except Exception:
+        return 'NOHASH'
+
+
+def select_checkpoint(op='model'):
+    if op == 'dict':
+        model_checkpoint = shared.opts.sd_model_dict
+    elif op == 'refiner':
+        model_checkpoint = shared.opts.data.get('sd_model_refiner', None)
+    else:
+        model_checkpoint = shared.opts.sd_model_checkpoint
+    if model_checkpoint is None or model_checkpoint == 'None':
+        return None
+    checkpoint_info = get_closet_checkpoint_match(model_checkpoint)
+    if checkpoint_info is not None:
+        shared.log.info(f'Select: {op}="{checkpoint_info.title if checkpoint_info is not None else None}"')
+        return checkpoint_info
+    if len(checkpoints_list) == 0 and not shared.cmd_opts.no_download:
+        shared.log.error("Cannot generate without a checkpoint")
+        shared.log.info("Set system paths to use existing folders in a different location")
+        shared.log.info("Or use --ckpt <path-to-checkpoint> to force using existing checkpoint")
+        return None
+    checkpoint_info = next(iter(checkpoints_list.values()))
+    if model_checkpoint is not None:
+        if model_checkpoint != 'model.ckpt' and model_checkpoint != 'runwayml/stable-diffusion-v1-5':
+            shared.log.warning(f"Selected checkpoint not found: {model_checkpoint}")
+        else:
+            shared.log.info("Selecting first available checkpoint")
+        # shared.log.warning(f"Loading fallback checkpoint: {checkpoint_info.title}")
+        shared.opts.data['sd_model_checkpoint'] = checkpoint_info.title
+    shared.log.info(f'Select: {op}="{checkpoint_info.title if checkpoint_info is not None else None}"')
+    return checkpoint_info
+
+
+checkpoint_dict_replacements = {
+    'cond_stage_model.transformer.embeddings.': 'cond_stage_model.transformer.text_model.embeddings.',
+    'cond_stage_model.transformer.encoder.': 'cond_stage_model.transformer.text_model.encoder.',
+    'cond_stage_model.transformer.final_layer_norm.': 'cond_stage_model.transformer.text_model.final_layer_norm.',
+}
+
+
+def transform_checkpoint_dict_key(k):
+    for text, replacement in checkpoint_dict_replacements.items():
+        if k.startswith(text):
+            k = replacement + k[len(text):]
+    return k
+
+
+def get_state_dict_from_checkpoint(pl_sd):
+    pl_sd = pl_sd.pop("state_dict", pl_sd)
+    pl_sd.pop("state_dict", None)
+    sd = {}
+    for k, v in pl_sd.items():
+        new_key = transform_checkpoint_dict_key(k)
+        if new_key is not None:
+            sd[new_key] = v
+    pl_sd.clear()
+    pl_sd.update(sd)
+    return pl_sd
+
+
+def write_metadata():
+    global sd_metadata_pending # pylint: disable=global-statement
+    if sd_metadata_pending == 0:
+        shared.log.debug(f"Model metadata: {sd_metadata_file} no changes")
+        return
+    shared.writefile(sd_metadata, sd_metadata_file)
+    shared.log.info(f"Model metadata saved: {sd_metadata_file} items={sd_metadata_pending} time={sd_metadata_timer:.2f}s")
+    sd_metadata_pending = 0
+
+
+def scrub_dict(dict_obj, keys):
+    for key in list(dict_obj.keys()):
+        if not isinstance(dict_obj, dict):
+            continue
+        if key in keys:
+            dict_obj.pop(key, None)
+        elif isinstance(dict_obj[key], dict):
+            scrub_dict(dict_obj[key], keys)
+        elif isinstance(dict_obj[key], list):
+            for item in dict_obj[key]:
+                scrub_dict(item, keys)
+
+
+def read_metadata_from_safetensors(filename):
+    global sd_metadata # pylint: disable=global-statement
+    if sd_metadata is None:
+        if not os.path.isfile(sd_metadata_file):
+            sd_metadata = {}
+        else:
+            sd_metadata = shared.readfile(sd_metadata_file)
+    res = sd_metadata.get(filename, None)
+    if res is not None:
+        return res
+    if not filename.endswith(".safetensors"):
+        return {}
+    if shared.cmd_opts.no_metadata:
+        return {}
+    res = {}
+    try:
+        t0 = time.time()
+        with open(filename, mode="rb") as file:
+            metadata_len = file.read(8)
+            metadata_len = int.from_bytes(metadata_len, "little")
+            json_start = file.read(2)
+            if metadata_len <= 2 or json_start not in (b'{"', b"{'"):
+                shared.log.error(f"Not a valid safetensors file: {filename}")
+            json_data = json_start + file.read(metadata_len-2)
+            json_obj = json.loads(json_data)
+            for k, v in json_obj.get("__metadata__", {}).items():
+                if v.startswith("data:"):
+                    v = 'data'
+                if k == 'format' and v == 'pt':
+                    continue
+                large = True if len(v) > 2048 else False
+                if large and k == 'ss_datasets':
+                    continue
+                if large and k == 'workflow':
+                    continue
+                if large and k == 'prompt':
+                    continue
+                if large and k == 'ss_bucket_info':
+                    continue
+                if v[0:1] == '{':
+                    try:
+                        v = json.loads(v)
+                        if large and k == 'ss_tag_frequency':
+                            v = { i: len(j) for i, j in v.items() }
+                        if large and k == 'sd_merge_models':
+                            scrub_dict(v, ['sd_merge_recipe'])
+                    except Exception:
+                        pass
+                res[k] = v
+        sd_metadata[filename] = res
+        global sd_metadata_pending # pylint: disable=global-statement
+        sd_metadata_pending += 1
+        t1 = time.time()
+        global sd_metadata_timer # pylint: disable=global-statement
+        sd_metadata_timer += (t1 - t0)
+    except Exception as e:
+        shared.log.error(f"Error reading metadata from: {filename} {e}")
+    return res
+
+
+def read_state_dict(checkpoint_file, map_location=None): # pylint: disable=unused-argument
+    if not os.path.isfile(checkpoint_file):
+        shared.log.error(f"Model is not a file: {checkpoint_file}")
+        return None
+    try:
+        pl_sd = None
+        with progress.open(checkpoint_file, 'rb', description=f'[cyan]Loading weights: [yellow]{checkpoint_file}', auto_refresh=True, console=shared.console) as f:
+            _, extension = os.path.splitext(checkpoint_file)
+            if extension.lower() == ".ckpt" and shared.opts.sd_disable_ckpt:
+                shared.log.warning(f"Checkpoint loading disabled: {checkpoint_file}")
+                return None
+            if shared.opts.stream_load:
+                if extension.lower() == ".safetensors":
+                    # shared.log.debug('Model weights loading: type=safetensors mode=buffered')
+                    buffer = f.read()
+                    pl_sd = safetensors.torch.load(buffer)
+                else:
+                    # shared.log.debug('Model weights loading: type=checkpoint mode=buffered')
+                    buffer = io.BytesIO(f.read())
+                    pl_sd = torch.load(buffer, map_location='cpu')
+            else:
+                if extension.lower() == ".safetensors":
+                    # shared.log.debug('Model weights loading: type=safetensors mode=mmap')
+                    pl_sd = safetensors.torch.load_file(checkpoint_file, device='cpu')
+                else:
+                    # shared.log.debug('Model weights loading: type=checkpoint mode=direct')
+                    pl_sd = torch.load(f, map_location='cpu')
+            sd = get_state_dict_from_checkpoint(pl_sd)
+        del pl_sd
+    except Exception as e:
+        errors.display(e, f'loading model: {checkpoint_file}')
+        sd = None
+    return sd
+
+
+def get_checkpoint_state_dict(checkpoint_info: CheckpointInfo, timer):
+    if not os.path.isfile(checkpoint_info.filename):
+        return None
+    if checkpoint_info in checkpoints_loaded:
+        shared.log.info("Model weights loading: from cache")
+        return checkpoints_loaded[checkpoint_info]
+    res = read_state_dict(checkpoint_info.filename)
+    timer.record("load")
+    return res
+
+
+def load_model_weights(model: torch.nn.Module, checkpoint_info: CheckpointInfo, state_dict, timer):
+    _pipeline, _model_type = detect_pipeline(checkpoint_info.path, 'model')
+    shared.log.debug(f'Model weights loading: {memory_stats()}')
+    timer.record("hash")
+    if model_data.sd_dict == 'None':
+        shared.opts.data["sd_model_checkpoint"] = checkpoint_info.title
+    if state_dict is None:
+        state_dict = get_checkpoint_state_dict(checkpoint_info, timer)
+    try:
+        model.load_state_dict(state_dict, strict=False)
+    except Exception as e:
+        shared.log.error(f'Error loading model weights: {checkpoint_info.filename}')
+        shared.log.error(' '.join(str(e).splitlines()[:2]))
+        return False
+    del state_dict
+    timer.record("apply")
+    if shared.opts.sd_checkpoint_cache > 0:
+        # cache newly loaded model
+        checkpoints_loaded[checkpoint_info] = model.state_dict().copy()
+    if shared.opts.opt_channelslast:
+        model.to(memory_format=torch.channels_last)
+        timer.record("channels")
+    if not shared.opts.no_half:
+        vae = model.first_stage_model
+        depth_model = getattr(model, 'depth_model', None)
+        # with --no-half-vae, remove VAE from model when doing half() to prevent its weights from being converted to float16
+        if shared.opts.no_half_vae:
+            model.first_stage_model = None
+        # with --upcast-sampling, don't convert the depth model weights to float16
+        if shared.opts.upcast_sampling and depth_model:
+            model.depth_model = None
+        model.half()
+        model.first_stage_model = vae
+        if depth_model:
+            model.depth_model = depth_model
+    if shared.opts.cuda_cast_unet:
+        devices.dtype_unet = model.model.diffusion_model.dtype
+    else:
+        model.model.diffusion_model.to(devices.dtype_unet)
+    model.first_stage_model.to(devices.dtype_vae)
+    # clean up cache if limit is reached
+    while len(checkpoints_loaded) > shared.opts.sd_checkpoint_cache:
+        checkpoints_loaded.popitem(last=False)
+    model.sd_model_hash = checkpoint_info.calculate_shorthash()
+    model.sd_model_checkpoint = checkpoint_info.filename
+    model.sd_checkpoint_info = checkpoint_info
+    shared.opts.data["sd_checkpoint_hash"] = checkpoint_info.sha256
+    model.logvar = model.logvar.to(devices.device)  # fix for training
+    sd_vae.delete_base_vae()
+    sd_vae.clear_loaded_vae()
+    vae_file, vae_source = sd_vae.resolve_vae(checkpoint_info.filename)
+    sd_vae.load_vae(model, vae_file, vae_source)
+    timer.record("vae")
+    return True
+
+
+def enable_midas_autodownload():
+    """
+    Gives the ldm.modules.midas.api.load_model function automatic downloading.
+
+    When the 512-depth-ema model, and other future models like it, is loaded,
+    it calls midas.api.load_model to load the associated midas depth model.
+    This function applies a wrapper to download the model to the correct
+    location automatically.
+    """
+    midas_path = os.path.join(paths.models_path, 'midas')
+    for k, v in midas.api.ISL_PATHS.items():
+        file_name = os.path.basename(v)
+        midas.api.ISL_PATHS[k] = os.path.join(midas_path, file_name)
+    midas_urls = {
+        "dpt_large": "https://github.com/intel-isl/DPT/releases/download/1_0/dpt_large-midas-2f21e586.pt",
+        "dpt_hybrid": "https://github.com/intel-isl/DPT/releases/download/1_0/dpt_hybrid-midas-501f0c75.pt",
+        "midas_v21": "https://github.com/AlexeyAB/MiDaS/releases/download/midas_dpt/midas_v21-f6b98070.pt",
+        "midas_v21_small": "https://github.com/AlexeyAB/MiDaS/releases/download/midas_dpt/midas_v21_small-70d6b9c8.pt",
+    }
+    midas.api.load_model_inner = midas.api.load_model
+
+    def load_model_wrapper(model_type):
+        path = midas.api.ISL_PATHS[model_type]
+        if not os.path.exists(path):
+            if not os.path.exists(midas_path):
+                mkdir(midas_path)
+            shared.log.info(f"Downloading midas model weights for {model_type} to {path}")
+            request.urlretrieve(midas_urls[model_type], path)
+            shared.log.info(f"{model_type} downloaded")
+        return midas.api.load_model_inner(model_type)
+
+    midas.api.load_model = load_model_wrapper
+
+
+def repair_config(sd_config):
+    if "use_ema" not in sd_config.model.params:
+        sd_config.model.params.use_ema = False
+    if shared.opts.no_half:
+        sd_config.model.params.unet_config.params.use_fp16 = False
+    elif shared.opts.upcast_sampling:
+        sd_config.model.params.unet_config.params.use_fp16 = True if sys.platform != 'darwin' else False
+    if getattr(sd_config.model.params.first_stage_config.params.ddconfig, "attn_type", None) == "vanilla-xformers" and not shared.xformers_available:
+        sd_config.model.params.first_stage_config.params.ddconfig.attn_type = "vanilla"
+    # For UnCLIP-L, override the hardcoded karlo directory
+    if "noise_aug_config" in sd_config.model.params and "clip_stats_path" in sd_config.model.params.noise_aug_config.params:
+        karlo_path = os.path.join(paths.models_path, 'karlo')
+        sd_config.model.params.noise_aug_config.params.clip_stats_path = sd_config.model.params.noise_aug_config.params.clip_stats_path.replace("checkpoints/karlo_models", karlo_path)
+
+
+sd1_clip_weight = 'cond_stage_model.transformer.text_model.embeddings.token_embedding.weight'
+sd2_clip_weight = 'cond_stage_model.model.transformer.resblocks.0.attn.in_proj_weight'
+
+
+class ModelData:
+    def __init__(self):
+        self.sd_model = None
+        self.sd_refiner = None
+        self.sd_dict = 'None'
+        self.initial = True
+        self.lock = threading.Lock()
+
+    def get_sd_model(self):
+        if self.sd_model is None and shared.opts.sd_model_checkpoint != 'None' and not self.lock.locked():
+            with self.lock:
+                try:
+                    self.sd_model = reload_model_weights(op='model')
+                    if self.sd_model is not None:
+                        self.sd_model.is_sdxl = False # a1111 compatibility item
+                    self.initial = False
+                except Exception as e:
+                    shared.log.error("Failed to load stable diffusion model")
+                    errors.display(e, "loading stable diffusion model")
+                    self.sd_model = None
+        return self.sd_model
+
+    def set_sd_model(self, v):
+        self.sd_model = v
+
+    def get_sd_refiner(self):
+        if self.sd_refiner is None and shared.opts.sd_model_refiner != 'None' and not self.lock.locked():
+            with self.lock:
+                try:
+                    self.sd_refiner = reload_model_weights(op='refiner')
+                    self.initial = False
+                except Exception as e:
+                    shared.log.error("Failed to load stable diffusion model")
+                    errors.display(e, "loading stable diffusion model")
+                    self.sd_refiner = None
+        return self.sd_refiner
+
+    def set_sd_refiner(self, v):
+        self.sd_refiner = v
+
+model_data = ModelData()
+
+
+def change_backend():
+    shared.log.info(f'Backend changed: {shared.backend}')
+    shared.log.warning('Server restart required to apply all changes')
+    if shared.backend == shared.Backend.ORIGINAL:
+        change_from = shared.Backend.DIFFUSERS
+    else:
+        change_from = shared.Backend.ORIGINAL
+    unload_model_weights(change_from=change_from)
+    checkpoints_loaded.clear()
+    from modules.sd_samplers import list_samplers
+    list_samplers(shared.backend)
+    list_models()
+    from modules.sd_vae import refresh_vae_list
+    refresh_vae_list()
+
+
+def detect_pipeline(f: str, op: str = 'model'):
+    if not f.endswith('.safetensors'):
+        return None, None
+    guess = shared.opts.diffusers_pipeline
+    if guess == 'Autodetect':
+        try:
+            size = round(os.path.getsize(f) / 1024 / 1024)
+            if size < 128:
+                shared.log.warning(f'Model size smaller than expected: {f} size={size} MB')
+            elif (size >= 316 and size <= 324) or (size >= 156 and size <= 164): # 320 or 160
+                shared.log.warning(f'Model detected as VAE model, but attempting to load as model: {op}={f} size={size} MB')
+                guess = 'VAE'
+            elif size >= 5351 and size <= 5359: # 5353
+                guess = 'Stable Diffusion' # SD v2
+            elif size >= 5791 and size <= 5799: # 5795
+                if shared.backend == shared.Backend.ORIGINAL:
+                    shared.log.warning(f'Model detected as SD-XL refiner model, but attempting to load using backend=original: {op}={f} size={size} MB')
+                if op == 'model':
+                    shared.log.warning(f'Model detected as SD-XL refiner model, but attempting to load a base model: {op}={f} size={size} MB')
+                guess = 'Stable Diffusion XL'
+            elif (size >= 6611 and size <= 6619) or (size >= 6771 and size <= 6779): # 6617, HassakuXL is 6776
+                if shared.backend == shared.Backend.ORIGINAL:
+                    shared.log.warning(f'Model detected as SD-XL base model, but attempting to load using backend=original: {op}={f} size={size} MB')
+                guess = 'Stable Diffusion XL'
+            elif size >= 3361 and size <= 3369: # 3368
+                if shared.backend == shared.Backend.ORIGINAL:
+                    shared.log.warning(f'Model detected as SD upscale model, but attempting to load using backend=original: {op}={f} size={size} MB')
+                guess = 'Stable Diffusion Upscale'
+            elif size >= 4891 and size <= 4899: # 4897
+                if shared.backend == shared.Backend.ORIGINAL:
+                    shared.log.warning(f'Model detected as SD XL inpaint model, but attempting to load using backend=original: {op}={f} size={size} MB')
+                guess = 'Stable Diffusion XL Inpaint'
+            elif size >= 9791 and size <= 9799: # 9794
+                if shared.backend == shared.Backend.ORIGINAL:
+                    shared.log.warning(f'Model detected as SD XL instruct pix2pix model, but attempting to load using backend=original: {op}={f} size={size} MB')
+                guess = 'Stable Diffusion XL Instruct'
+            else:
+                guess = 'Stable Diffusion'
+            pipeline = shared_items.get_pipelines().get(guess, None)
+            shared.log.info(f'Autodetect: {op}="{guess}" class={pipeline.__name__} file="{f}" size={size}MB')
+        except Exception as e:
+            shared.log.error(f'Error detecting diffusers pipeline: model={f} {e}')
+            return None, None
+    else:
+        try:
+            size = round(os.path.getsize(f) / 1024 / 1024)
+            pipeline = shared_items.get_pipelines().get(guess, None)
+            shared.log.info(f'Diffusers: {op}="{guess}" class={pipeline.__name__} file="{f}" size={size}MB')
+        except Exception as e:
+            shared.log.error(f'Error loading diffusers pipeline: model={f} {e}')
+
+    if pipeline is None:
+        shared.log.warning(f'Autodetect: pipeline not recognized: {guess}: {op}={f} size={size}')
+        pipeline = diffusers.StableDiffusionPipeline
+    return pipeline, guess
+
+
+def compile_diffusers(sd_model):
+    try:
+        if shared.opts.ipex_optimize:
+            import intel_extension_for_pytorch as ipex # pylint: disable=import-error, unused-import
+            sd_model.unet.training = False
+            sd_model.unet = ipex.optimize(sd_model.unet, dtype=devices.dtype_unet, inplace=True, weights_prepack=False) # pylint: disable=attribute-defined-outside-init
+            if hasattr(sd_model, 'vae'):
+                sd_model.vae.training = False
+                sd_model.vae = ipex.optimize(sd_model.vae, dtype=devices.dtype_vae, inplace=True, weights_prepack=False) # pylint: disable=attribute-defined-outside-init
+            if hasattr(sd_model, 'movq'):
+                sd_model.movq.training = False
+                sd_model.movq = ipex.optimize(sd_model.movq, dtype=devices.dtype_vae, inplace=True, weights_prepack=False) # pylint: disable=attribute-defined-outside-init
+            shared.log.info("Applied IPEX Optimize.")
+    except Exception as err:
+        shared.log.warning(f"IPEX Optimize not supported: {err}")
+
+    try:
+        if shared.opts.cuda_compile and shared.opts.cuda_compile_backend != 'none':
+            shared.log.info(f"Compiling pipeline={sd_model.__class__.__name__} shape={8 * sd_model.unet.config.sample_size} mode={shared.opts.cuda_compile_backend}")
+            import torch._dynamo # pylint: disable=unused-import,redefined-outer-name
+            if shared.opts.cuda_compile_backend == "openvino_fx":
+                torch._dynamo.reset() # pylint: disable=protected-access
+                from modules.intel.openvino import openvino_fx, openvino_clear_caches # pylint: disable=unused-import
+                openvino_clear_caches()
+                torch._dynamo.eval_frame.check_if_dynamo_supported = lambda: True # pylint: disable=protected-access
+                if shared.compiled_model_state is None:
+                    shared.compiled_model_state = CompiledModelState()
+                shared.compiled_model_state.first_pass = True if not shared.opts.cuda_compile_precompile else False
+            log_level = logging.WARNING if shared.opts.cuda_compile_verbose else logging.CRITICAL # pylint: disable=protected-access
+            if hasattr(torch, '_logging'):
+                torch._logging.set_logs(dynamo=log_level, aot=log_level, inductor=log_level) # pylint: disable=protected-access
+            torch._dynamo.config.verbose = shared.opts.cuda_compile_verbose # pylint: disable=protected-access
+            torch._dynamo.config.suppress_errors = shared.opts.cuda_compile_errors # pylint: disable=protected-access
+            sd_model.unet = torch.compile(sd_model.unet, mode=shared.opts.cuda_compile_mode, backend=shared.opts.cuda_compile_backend, fullgraph=shared.opts.cuda_compile_fullgraph) # pylint: disable=attribute-defined-outside-init
+            if hasattr(sd_model, 'vae'):
+                sd_model.vae.decode = torch.compile(sd_model.vae.decode, mode=shared.opts.cuda_compile_mode, backend=shared.opts.cuda_compile_backend, fullgraph=shared.opts.cuda_compile_fullgraph) # pylint: disable=attribute-defined-outside-init
+            if hasattr(sd_model, 'movq'):
+                sd_model.movq.decode = torch.compile(sd_model.movq.decode, mode=shared.opts.cuda_compile_mode, backend=shared.opts.cuda_compile_backend, fullgraph=shared.opts.cuda_compile_fullgraph) # pylint: disable=attribute-defined-outside-init
+            if shared.opts.cuda_compile_precompile:
+                sd_model("dummy prompt")
+            shared.log.info("Complilation done.")
+    except Exception as err:
+        shared.log.warning(f"Model compile not supported: {err}")
+
+
+def set_diffuser_options(sd_model, vae, op: str):
+    if sd_model is None:
+        shared.log.warning(f'{op} is not loaded')
+        return
+    if (shared.opts.diffusers_model_cpu_offload or shared.cmd_opts.medvram) and (shared.opts.diffusers_seq_cpu_offload or shared.cmd_opts.lowvram):
+        shared.log.warning(f'Setting {op}: Model CPU offload and Sequential CPU offload are not compatible')
+        shared.log.debug(f'Setting {op}: disabling model CPU offload')
+        shared.opts.diffusers_model_cpu_offload=False
+        shared.cmd_opts.medvram=False
+
+    if hasattr(sd_model, "watermark"):
+        sd_model.watermark = NoWatermark()
+    sd_model.has_accelerate = False
+    if hasattr(sd_model, "enable_model_cpu_offload"):
+        if (shared.cmd_opts.medvram and devices.backend != "directml") or shared.opts.diffusers_model_cpu_offload:
+            shared.log.debug(f'Setting {op}: enable model CPU offload')
+            if shared.opts.diffusers_move_base or shared.opts.diffusers_move_unet or shared.opts.diffusers_move_refiner:
+                shared.opts.diffusers_move_base = False
+                shared.opts.diffusers_move_unet = False
+                shared.opts.diffusers_move_refiner = False
+                shared.log.warning(f'Disabling {op} "Move model to CPU" since "Model CPU offload" is enabled')
+            sd_model.enable_model_cpu_offload()
+            sd_model.has_accelerate = True
+    if hasattr(sd_model, "enable_sequential_cpu_offload"):
+        if shared.cmd_opts.lowvram or shared.opts.diffusers_seq_cpu_offload:
+            shared.log.debug(f'Setting {op}: enable sequential CPU offload')
+            if shared.opts.diffusers_move_base or shared.opts.diffusers_move_unet or shared.opts.diffusers_move_refiner:
+                shared.opts.diffusers_move_base = False
+                shared.opts.diffusers_move_unet = False
+                shared.opts.diffusers_move_refiner = False
+                shared.log.warning(f'Disabling {op} "Move model to CPU" since "Sequential CPU offload" is enabled')
+            sd_model.enable_sequential_cpu_offload(device=devices.device)
+            sd_model.has_accelerate = True
+    if hasattr(sd_model, "enable_vae_slicing"):
+        if shared.cmd_opts.lowvram or shared.opts.diffusers_vae_slicing:
+            shared.log.debug(f'Setting {op}: enable VAE slicing')
+            sd_model.enable_vae_slicing()
+        else:
+            sd_model.disable_vae_slicing()
+    if hasattr(sd_model, "enable_vae_tiling"):
+        if shared.cmd_opts.lowvram or shared.opts.diffusers_vae_tiling:
+            shared.log.debug(f'Setting {op}: enable VAE tiling')
+            sd_model.enable_vae_tiling()
+        else:
+            sd_model.disable_vae_tiling()
+    if hasattr(sd_model, "enable_attention_slicing"):
+        if shared.cmd_opts.lowvram or shared.opts.diffusers_attention_slicing:
+            shared.log.debug(f'Setting {op}: enable attention slicing')
+            sd_model.enable_attention_slicing()
+        else:
+            sd_model.disable_attention_slicing()
+    if hasattr(sd_model, "vae"):
+        if vae is not None:
+            sd_model.vae = vae
+        if shared.opts.diffusers_vae_upcast != 'default':
+            if shared.opts.diffusers_vae_upcast == 'true':
+                # sd_model.vae.config["force_upcast"] = True
+                sd_model.vae.config.force_upcast = True
+            else:
+                # sd_model.vae.config["force_upcast"] = False
+                sd_model.vae.config.force_upcast = False
+            if shared.opts.no_half_vae:
+                devices.dtype_vae = torch.float32
+                sd_model.vae.to(devices.dtype_vae)
+        shared.log.debug(f'Setting {op} VAE: name={sd_vae.loaded_vae_file} upcast={sd_model.vae.config.get("force_upcast", None)}')
+    if shared.opts.cross_attention_optimization == "xFormers" and hasattr(sd_model, 'enable_xformers_memory_efficient_attention'):
+        sd_model.enable_xformers_memory_efficient_attention()
+    if shared.opts.opt_channelslast:
+        shared.log.debug(f'Setting {op}: enable channels last')
+        sd_model.unet.to(memory_format=torch.channels_last)
+
+
+def load_diffuser(checkpoint_info=None, already_loaded_state_dict=None, timer=None, op='model'): # pylint: disable=unused-argument
+    import torch # pylint: disable=reimported,redefined-outer-name
+    if timer is None:
+        timer = Timer()
+    logging.getLogger("diffusers").setLevel(logging.ERROR)
+    timer.record("diffusers")
+    devices.set_cuda_params()
+    diffusers_load_config = {
+        "low_cpu_mem_usage": True,
+        "torch_dtype": devices.dtype,
+        "safety_checker": None,
+        "requires_safety_checker": False,
+        "load_safety_checker": False,
+        "load_connected_pipeline": True,
+        # TODO: use_safetensors cant enable for all checkpoints just yet
+    }
+    if shared.opts.diffusers_model_load_variant == 'default':
+        if devices.dtype == torch.float16:
+            diffusers_load_config['variant'] = 'fp16'
+    elif shared.opts.diffusers_model_load_variant == 'fp32':
+        pass
+    else:
+        diffusers_load_config['variant'] = shared.opts.diffusers_model_load_variant
+
+    if shared.opts.diffusers_pipeline == 'Custom Diffusers Pipeline':
+        diffusers_load_config['custom_pipeline'] = shared.opts.custom_diffusers_pipeline
+
+    if shared.opts.data.get('sd_model_checkpoint', '') == 'model.ckpt' or shared.opts.data.get('sd_model_checkpoint', '') == '':
+        shared.opts.data['sd_model_checkpoint'] = "runwayml/stable-diffusion-v1-5"
+
+    if op == 'model' or op == 'dict':
+        if (model_data.sd_model is not None) and (checkpoint_info is not None) and (checkpoint_info.hash == model_data.sd_model.sd_checkpoint_info.hash): # trying to load the same model
+            return
+    else:
+        if (model_data.sd_refiner is not None) and (checkpoint_info is not None) and (checkpoint_info.hash == model_data.sd_refiner.sd_checkpoint_info.hash): # trying to load the same model
+            return
+
+    sd_model = None
+
+    try:
+        if shared.cmd_opts.ckpt is not None and model_data.initial: # initial load
+            ckpt_basename = os.path.basename(shared.cmd_opts.ckpt)
+            model_name = modelloader.find_diffuser(ckpt_basename)
+            if model_name is not None:
+                shared.log.info(f'Loading model {op}: {model_name}')
+                model_file = modelloader.download_diffusers_model(hub_id=model_name)
+                try:
+                    shared.log.debug(f'Model load {op} config: {diffusers_load_config}')
+                    sd_model = diffusers.DiffusionPipeline.from_pretrained(model_file, **diffusers_load_config)
+                except Exception as e:
+                    shared.log.error(f'Failed loading model: {model_file} {e}')
+                list_models() # rescan for downloaded model
+                checkpoint_info = CheckpointInfo(model_name)
+
+        checkpoint_info = checkpoint_info or select_checkpoint(op=op)
+        if checkpoint_info is None:
+            unload_model_weights(op=op)
+            return
+
+        vae = None
+        sd_vae.loaded_vae_file = None
+        if op == 'model' or op == 'refiner':
+            vae_file, vae_source = sd_vae.resolve_vae(checkpoint_info.filename)
+            vae = sd_vae.load_vae_diffusers(checkpoint_info.path, vae_file, vae_source)
+            if vae is not None:
+                diffusers_load_config["vae"] = vae
+            if 'LCM' in checkpoint_info.path:
+                diffusers_load_config['custom_pipeline'] = 'latent_consistency_txt2img'
+
+        if os.path.isdir(checkpoint_info.path):
+            if shared.opts.olive_sideloaded_models_path in checkpoint_info.path:
+                try:
+                    from modules.onnx import OnnxStableDiffusionPipeline
+                    sd_model = OnnxStableDiffusionPipeline.from_pretrained(checkpoint_info.path, cache_dir=shared.opts.olive_sideloaded_models_path)
+                    sd_model.model_type = sd_model.__class__.__name__
+                except Exception as e:
+                    shared.log.error(f'Failed loading {op}: {checkpoint_info.path} olive={e}')
+                    return
+            else:
+                err1 = None
+                err2 = None
+                err3 = None
+                try: # try autopipeline first, best choice but not all pipelines are available
+                    sd_model = diffusers.AutoPipelineForText2Image.from_pretrained(checkpoint_info.path, cache_dir=shared.opts.diffusers_dir, **diffusers_load_config)
+                    sd_model.model_type = sd_model.__class__.__name__
+                except Exception as e:
+                    err1 = e
+                    # shared.log.error(f'AutoPipeline: {e}')
+                try: # try diffusion pipeline next second-best choice, works for most non-linked pipelines
+                    if err1 is not None:
+                        sd_model = diffusers.DiffusionPipeline.from_pretrained(checkpoint_info.path, cache_dir=shared.opts.diffusers_dir, **diffusers_load_config)
+                        sd_model.model_type = sd_model.__class__.__name__
+                except Exception as e:
+                    err2 = e
+                    # shared.log.error(f'DiffusionPipeline: {e}')
+                try: # try basic pipeline next just in case
+                    if err2 is not None:
+                        sd_model = diffusers.StableDiffusionPipeline.from_pretrained(checkpoint_info.path, cache_dir=shared.opts.diffusers_dir, **diffusers_load_config)
+                        sd_model.model_type = sd_model.__class__.__name__
+                except Exception as e:
+                    err3 = e # ignore last error
+                    shared.log.error(f'StableDiffusionPipeline: {e}')
+                if err3 is not None:
+                    shared.log.error(f'Failed loading {op}: {checkpoint_info.path} auto={err1} diffusion={err2}')
+                    return
+        elif os.path.isfile(checkpoint_info.path) and checkpoint_info.path.lower().endswith('.safetensors'):
+            diffusers_load_config["local_files_only"] = True
+            diffusers_load_config["extract_ema"] = shared.opts.diffusers_extract_ema
+            pipeline, model_type = detect_pipeline(checkpoint_info.path, op)
+            if pipeline is None:
+                shared.log.error(f'Diffusers {op} pipeline not initialized: {shared.opts.diffusers_pipeline}')
+                return
+            try:
+                if model_type.startswith('Stable Diffusion'):
+                    diffusers_load_config['force_zeros_for_empty_prompt '] = shared.opts.diffusers_force_zeros
+                    diffusers_load_config['requires_aesthetics_score'] = shared.opts.diffusers_aesthetics_score
+                    diffusers_load_config['config_files'] = {
+                        'v1': 'configs/v1-inference.yaml',
+                        'v2': 'configs/v2-inference-768-v.yaml',
+                        'xl': 'configs/sd_xl_base.yaml',
+                        'xl_refiner': 'configs/sd_xl_refiner.yaml',
+                    }
+                if hasattr(pipeline, 'from_single_file'):
+                    diffusers_load_config['use_safetensors'] = True
+                    sd_model = pipeline.from_single_file(checkpoint_info.path, **diffusers_load_config)
+                elif hasattr(pipeline, 'from_ckpt'):
+                    sd_model = pipeline.from_ckpt(checkpoint_info.path, **diffusers_load_config)
+                else:
+                    shared.log.error(f'Diffusers {op} cannot load safetensor model: {checkpoint_info.path} {shared.opts.diffusers_pipeline}')
+                    return
+                if sd_model is not None:
+                    diffusers_load_config.pop('vae', None)
+                    diffusers_load_config.pop('safety_checker', None)
+                    diffusers_load_config.pop('requires_safety_checker', None)
+                    diffusers_load_config.pop('load_safety_checker', None)
+                    diffusers_load_config.pop('config_files', None)
+                    diffusers_load_config.pop('local_files_only', None)
+                    shared.log.debug(f'Setting {op}: pipeline={sd_model.__class__.__name__} config={diffusers_load_config}') # pylint: disable=protected-access
+            except Exception as e:
+                shared.log.error(f'Diffusers failed loading: {op}={checkpoint_info.path} pipeline={shared.opts.diffusers_pipeline}/{sd_model.__class__.__name__} {e}')
+                return
+        else:
+            shared.log.error(f'Diffusers cannot load: {op}={checkpoint_info.path}')
+            return
+
+        if "StableDiffusion" in sd_model.__class__.__name__:
+            pass # scheduler is created on first use
+        elif "Kandinsky" in sd_model.__class__.__name__:
+            sd_model.scheduler.name = 'DDIM'
+
+        set_diffuser_options(sd_model, vae, op)
+
+        base_sent_to_cpu=False
+        if (shared.opts.cuda_compile and shared.opts.cuda_compile_backend != 'none') or shared.opts.ipex_optimize:
+            if op == 'refiner' and not getattr(sd_model, 'has_accelerate', False):
+                gpu_vram = memory_stats().get('gpu', {})
+                free_vram = gpu_vram.get('total', 0) - gpu_vram.get('used', 0)
+                refiner_enough_vram = free_vram >= 7 if "StableDiffusionXL" in sd_model.__class__.__name__ else 3
+                if not shared.opts.diffusers_move_base and refiner_enough_vram:
+                    sd_model.to(devices.device)
+                    base_sent_to_cpu=False
+                else:
+                    if not refiner_enough_vram and not (shared.opts.diffusers_move_base and shared.opts.diffusers_move_refiner):
+                        shared.log.warning(f"Insufficient GPU memory, using system memory as fallback: free={free_vram} GB")
+                        if not shared.opts.shared.opts.diffusers_seq_cpu_offload and not shared.opts.diffusers_model_cpu_offload:
+                            shared.log.debug('Enabled moving base model to CPU')
+                            shared.log.debug('Enabled moving refiner model to CPU')
+                            shared.opts.diffusers_move_base=True
+                            shared.opts.diffusers_move_refiner=True
+                    shared.log.debug('Moving base model to CPU')
+                    if model_data.sd_model is not None:
+                        model_data.sd_model.to(devices.cpu)
+                    devices.torch_gc(force=True)
+                    sd_model.to(devices.device)
+                    base_sent_to_cpu=True
+            elif not getattr(sd_model, 'has_accelerate', False):
+                sd_model.to(devices.device)
+
+            compile_diffusers(sd_model)
+
+        if sd_model is None:
+            shared.log.error('Diffuser model not loaded')
+            return
+        sd_model.sd_model_hash = checkpoint_info.calculate_shorthash() # pylint: disable=attribute-defined-outside-init
+        sd_model.sd_checkpoint_info = checkpoint_info # pylint: disable=attribute-defined-outside-init
+        sd_model.sd_model_checkpoint = checkpoint_info.filename # pylint: disable=attribute-defined-outside-init
+        shared.opts.data["sd_checkpoint_hash"] = checkpoint_info.sha256
+        if hasattr(sd_model, "set_progress_bar_config"):
+            sd_model.set_progress_bar_config(bar_format='Progress {rate_fmt}{postfix} {bar} {percentage:3.0f}% {n_fmt}/{total_fmt} {elapsed} {remaining}', ncols=80, colour='#327fba')
+        if op == 'refiner' and shared.opts.diffusers_move_refiner and not getattr(sd_model, 'has_accelerate', False):
+            shared.log.debug('Moving refiner model to CPU')
+            sd_model.to(devices.cpu)
+        elif not getattr(sd_model, 'has_accelerate', False): # In offload modes, accelerate will move models around
+            sd_model.to(devices.device)
+        if op == 'refiner' and base_sent_to_cpu:
+            shared.log.debug('Moving base model back to GPU')
+            model_data.sd_model.to(devices.device)
+    except Exception as e:
+        shared.log.error("Failed to load diffusers model")
+        errors.display(e, "loading Diffusers model")
+
+    from modules.textual_inversion import textual_inversion
+    sd_model.embedding_db = textual_inversion.EmbeddingDatabase()
+    if op == 'refiner':
+        model_data.sd_refiner = sd_model
+    else:
+        model_data.sd_model = sd_model
+    sd_model.embedding_db.add_embedding_dir(shared.opts.embeddings_dir)
+    sd_model.embedding_db.load_textual_inversion_embeddings(force_reload=True)
+
+    timer.record("load")
+    devices.torch_gc(force=True)
+    script_callbacks.model_loaded_callback(sd_model)
+    shared.log.info(f"Loaded {op}: time={timer.summary()} native={get_native(sd_model)} {memory_stats()}")
+
+
+class DiffusersTaskType(Enum):
+    TEXT_2_IMAGE = 1
+    IMAGE_2_IMAGE = 2
+    INPAINTING = 3
+    INSTRUCT = 4
+
+
+def get_diffusers_task(pipe: diffusers.DiffusionPipeline) -> DiffusersTaskType:
+    if pipe.__class__.__name__ == "StableDiffusionXLInstructPix2PixPipeline":
+        return DiffusersTaskType.INSTRUCT
+    elif pipe.__class__ in diffusers.pipelines.auto_pipeline.AUTO_IMAGE2IMAGE_PIPELINES_MAPPING.values():
+        return DiffusersTaskType.IMAGE_2_IMAGE
+    elif pipe.__class__ in diffusers.pipelines.auto_pipeline.AUTO_INPAINT_PIPELINES_MAPPING.values():
+        return DiffusersTaskType.INPAINTING
+    else:
+        return DiffusersTaskType.TEXT_2_IMAGE
+
+
+def set_diffuser_pipe(pipe, new_pipe_type):
+    sd_checkpoint_info = getattr(pipe, "sd_checkpoint_info", None)
+    sd_model_checkpoint = getattr(pipe, "sd_model_checkpoint", None)
+    sd_model_hash = getattr(pipe, "sd_model_hash", None)
+    has_accelerate = getattr(pipe, "has_accelerate", None)
+    embedding_db = getattr(pipe, "embedding_db", None)
+
+    if shared.opts.diffusers_force_inpaint:
+        if new_pipe_type == DiffusersTaskType.IMAGE_2_IMAGE:
+            new_pipe_type = DiffusersTaskType.INPAINTING # sdxl may work better with init mask
+    try:
+        if new_pipe_type == DiffusersTaskType.TEXT_2_IMAGE:
+            new_pipe = diffusers.AutoPipelineForText2Image.from_pipe(pipe)
+        elif new_pipe_type == DiffusersTaskType.IMAGE_2_IMAGE:
+            new_pipe = diffusers.AutoPipelineForImage2Image.from_pipe(pipe)
+        elif new_pipe_type == DiffusersTaskType.INPAINTING:
+            new_pipe = diffusers.AutoPipelineForInpainting.from_pipe(pipe)
+    except Exception: # pylint: disable=unused-variable
+        # shared.log.error(f'Failed to change: type={new_pipe_type} pipeline={pipe.__class__.__name__} {e}')
+        return pipe
+
+    if pipe.__class__ == new_pipe.__class__:
+        return pipe
+    new_pipe.sd_checkpoint_info = sd_checkpoint_info
+    new_pipe.sd_model_checkpoint = sd_model_checkpoint
+    new_pipe.sd_model_hash = sd_model_hash
+    new_pipe.has_accelerate = has_accelerate
+    new_pipe.embedding_db = embedding_db
+    shared.log.debug(f"Pipeline class change: original={pipe.__class__.__name__} target={new_pipe.__class__.__name__}")
+    pipe = new_pipe
+    return pipe
+
+
+def get_native(pipe: diffusers.DiffusionPipeline):
+    if hasattr(pipe, "vae") and hasattr(pipe.vae.config, "sample_size"):
+        # Stable Diffusion
+        size = pipe.vae.config.sample_size
+    elif hasattr(pipe, "movq") and hasattr(pipe.movq.config, "sample_size"):
+        # Kandinsky
+        size = pipe.movq.config.sample_size
+    elif hasattr(pipe, "unet") and hasattr(pipe.unet.config, "sample_size"):
+        size = pipe.unet.config.sample_size
+    else:
+        size = 0
+    return size
+
+
+def load_model(checkpoint_info=None, already_loaded_state_dict=None, timer=None, op='model'):
+    from modules import lowvram, sd_hijack
+    checkpoint_info = checkpoint_info or select_checkpoint(op=op)
+    if checkpoint_info is None:
+        return
+    if op == 'model' or op == 'dict':
+        if model_data.sd_model is not None and (checkpoint_info.hash == model_data.sd_model.sd_checkpoint_info.hash): # trying to load the same model
+            return
+    else:
+        if model_data.sd_refiner is not None and (checkpoint_info.hash == model_data.sd_refiner.sd_checkpoint_info.hash): # trying to load the same model
+            return
+    shared.log.debug(f'Load {op}: name={checkpoint_info.filename} dict={already_loaded_state_dict is not None}')
+    if timer is None:
+        timer = Timer()
+    current_checkpoint_info = None
+    if op == 'model' or op == 'dict':
+        if model_data.sd_model is not None:
+            sd_hijack.model_hijack.undo_hijack(model_data.sd_model)
+            current_checkpoint_info = model_data.sd_model.sd_checkpoint_info
+            unload_model_weights(op=op)
+    else:
+        if model_data.sd_refiner is not None:
+            sd_hijack.model_hijack.undo_hijack(model_data.sd_refiner)
+            current_checkpoint_info = model_data.sd_refiner.sd_checkpoint_info
+            unload_model_weights(op=op)
+
+    do_inpainting_hijack()
+    devices.set_cuda_params()
+    if already_loaded_state_dict is not None:
+        state_dict = already_loaded_state_dict
+    else:
+        state_dict = get_checkpoint_state_dict(checkpoint_info, timer)
+    checkpoint_config = sd_models_config.find_checkpoint_config(state_dict, checkpoint_info)
+    if state_dict is None or checkpoint_config is None:
+        shared.log.error(f"Failed to load checkpooint: {checkpoint_info.filename}")
+        if current_checkpoint_info is not None:
+            shared.log.info(f"Restoring previous checkpoint: {current_checkpoint_info.filename}")
+            load_model(current_checkpoint_info, None)
+        return
+    shared.log.debug(f'Model dict loaded: {memory_stats()}')
+    sd_config = OmegaConf.load(checkpoint_config)
+    repair_config(sd_config)
+    timer.record("config")
+    shared.log.debug(f'Model config loaded: {memory_stats()}')
+    sd_model = None
+    stdout = io.StringIO()
+    with contextlib.redirect_stdout(stdout):
+        try:
+            clip_is_included_into_sd = sd1_clip_weight in state_dict or sd2_clip_weight in state_dict
+            with sd_disable_initialization.DisableInitialization(disable_clip=clip_is_included_into_sd):
+                sd_model = instantiate_from_config(sd_config.model)
+        except Exception:
+            sd_model = instantiate_from_config(sd_config.model)
+    for line in stdout.getvalue().splitlines():
+        if len(line) > 0:
+            shared.log.info(f'LDM: {line.strip()}')
+    shared.log.debug(f"Model created from config: {checkpoint_config}")
+    sd_model.used_config = checkpoint_config
+    sd_model.has_accelerate = False
+    timer.record("create")
+    ok = load_model_weights(sd_model, checkpoint_info, state_dict, timer)
+    if not ok:
+        model_data.sd_model = sd_model
+        current_checkpoint_info = None
+        unload_model_weights(op=op)
+        shared.log.debug(f'Model weights unloaded: {memory_stats()} op={op}')
+        if op == 'refiner':
+            # shared.opts.data['sd_model_refiner'] = 'None'
+            shared.opts.sd_model_refiner = 'None'
+        return
+    else:
+        shared.log.debug(f'Model weights loaded: {memory_stats()}')
+    timer.record("load")
+    if shared.cmd_opts.lowvram or shared.cmd_opts.medvram:
+        lowvram.setup_for_low_vram(sd_model, shared.cmd_opts.medvram)
+    else:
+        sd_model.to(devices.device)
+    timer.record("move")
+    shared.log.debug(f'Model weights moved: {memory_stats()}')
+    sd_hijack.model_hijack.hijack(sd_model)
+    timer.record("hijack")
+    sd_model.eval()
+    if op == 'refiner':
+        model_data.sd_refiner = sd_model
+    else:
+        model_data.sd_model = sd_model
+    sd_hijack.model_hijack.embedding_db.load_textual_inversion_embeddings(force_reload=True)  # Reload embeddings after model load as they may or may not fit the model
+    timer.record("embeddings")
+    script_callbacks.model_loaded_callback(sd_model)
+    timer.record("callbacks")
+    shared.log.info(f"Model loaded in {timer.summary()}")
+    current_checkpoint_info = None
+    devices.torch_gc(force=True)
+    shared.log.info(f'Model load finished: {memory_stats()} cached={len(checkpoints_loaded.keys())}')
+
+
+def reload_model_weights(sd_model=None, info=None, reuse_dict=False, op='model'):
+    load_dict = shared.opts.sd_model_dict != model_data.sd_dict
+    from modules import lowvram, sd_hijack
+    checkpoint_info = info or select_checkpoint(op=op) # are we selecting model or dictionary
+    next_checkpoint_info = info or select_checkpoint(op='dict' if load_dict else 'model') if load_dict else None
+    if checkpoint_info is None:
+        unload_model_weights(op=op)
+        return None
+    orig_state = copy.deepcopy(shared.state)
+    shared.state = shared_state.State()
+    shared.state.begin('load')
+    if load_dict:
+        shared.log.debug(f'Model dict: existing={sd_model is not None} target={checkpoint_info.filename} info={info}')
+    else:
+        model_data.sd_dict = 'None'
+        shared.log.debug(f'Load model weights: existing={sd_model is not None} target={checkpoint_info.filename} info={info}')
+    if sd_model is None:
+        sd_model = model_data.sd_model if op == 'model' or op == 'dict' else model_data.sd_refiner
+    if sd_model is None:  # previous model load failed
+        current_checkpoint_info = None
+    else:
+        current_checkpoint_info = getattr(sd_model, 'sd_checkpoint_info', None)
+        if current_checkpoint_info is not None and checkpoint_info is not None and current_checkpoint_info.filename == checkpoint_info.filename:
+            return None
+        if not getattr(sd_model, 'has_accelerate', False):
+            if shared.cmd_opts.lowvram or shared.cmd_opts.medvram:
+                lowvram.send_everything_to_cpu()
+            else:
+                sd_model.to(devices.cpu)
+        if (reuse_dict or shared.opts.model_reuse_dict) and not getattr(sd_model, 'has_accelerate', False):
+            shared.log.info('Reusing previous model dictionary')
+            sd_hijack.model_hijack.undo_hijack(sd_model)
+        else:
+            unload_model_weights(op=op)
+            sd_model = None
+    timer = Timer()
+    state_dict = get_checkpoint_state_dict(checkpoint_info, timer)
+    checkpoint_config = sd_models_config.find_checkpoint_config(state_dict, checkpoint_info)
+    timer.record("config")
+    if sd_model is None or checkpoint_config != getattr(sd_model, 'used_config', None):
+        sd_model = None
+        if shared.backend == shared.Backend.ORIGINAL:
+            load_model(checkpoint_info, already_loaded_state_dict=state_dict, timer=timer, op=op)
+            model_data.sd_dict = shared.opts.sd_model_dict
+        else:
+            load_diffuser(checkpoint_info, already_loaded_state_dict=state_dict, timer=timer, op=op)
+        if load_dict and next_checkpoint_info is not None:
+            model_data.sd_dict = shared.opts.sd_model_dict
+            shared.opts.data["sd_model_checkpoint"] = next_checkpoint_info.title
+            reload_model_weights(reuse_dict=True) # ok we loaded dict now lets redo and load model on top of it
+        shared.state.end()
+        shared.state = orig_state
+        # data['sd_model_checkpoint']
+        if op == 'model' or op == 'dict':
+            shared.opts.data["sd_model_checkpoint"] = checkpoint_info.title
+            return model_data.sd_model
+        else:
+            shared.opts.data["sd_model_refiner"] = checkpoint_info.title
+            return model_data.sd_refiner
+
+    # fallback
+    shared.log.info(f"Loading using fallback: {op} model={checkpoint_info.title}")
+    try:
+        load_model_weights(sd_model, checkpoint_info, state_dict, timer)
+    except Exception:
+        shared.log.error("Load model failed: restoring previous")
+        load_model_weights(sd_model, current_checkpoint_info, None, timer)
+    finally:
+        sd_hijack.model_hijack.hijack(sd_model)
+        timer.record("hijack")
+        script_callbacks.model_loaded_callback(sd_model)
+        timer.record("callbacks")
+        if sd_model is not None and not shared.cmd_opts.lowvram and not shared.cmd_opts.medvram and not getattr(sd_model, 'has_accelerate', False):
+            sd_model.to(devices.device)
+            timer.record("device")
+    shared.state.end()
+    shared.state = orig_state
+    shared.log.info(f"Loaded: {op} time={timer.summary()}")
+    return sd_model
+
+
+def disable_offload(sd_model):
+    from accelerate.hooks import remove_hook_from_module
+    if not getattr(sd_model, 'has_accelerate', False):
+        return
+    for _name, model in sd_model.components.items():
+        if not isinstance(model, torch.nn.Module):
+            continue
+        remove_hook_from_module(model, recurse=True)
+
+
+def unload_model_weights(op='model', change_from='none'):
+    if op == 'model' or op == 'dict':
+        if model_data.sd_model:
+            if (shared.backend == shared.Backend.ORIGINAL and change_from != shared.Backend.DIFFUSERS) or change_from == shared.Backend.ORIGINAL:
+                from modules import sd_hijack
+                model_data.sd_model.to(devices.cpu)
+                sd_hijack.model_hijack.undo_hijack(model_data.sd_model)
+            else:
+                disable_offload(model_data.sd_model)
+                model_data.sd_model.to('meta')
+            model_data.sd_model = None
+            shared.log.debug(f'Unload weights {op}: {memory_stats()}')
+    else:
+        if model_data.sd_refiner:
+            if (shared.backend == shared.Backend.ORIGINAL and change_from != shared.Backend.DIFFUSERS) or change_from == shared.Backend.ORIGINAL:
+                from modules import sd_hijack
+                model_data.sd_model.to(devices.cpu)
+                sd_hijack.model_hijack.undo_hijack(model_data.sd_refiner)
+            else:
+                disable_offload(model_data.sd_model)
+                model_data.sd_refiner.to('meta')
+            model_data.sd_refiner = None
+            shared.log.debug(f'Unload weights {op}: {memory_stats()}')
+    devices.torch_gc(force=True)
+
+
+def apply_token_merging(sd_model, token_merging_ratio=0):
+    current_token_merging_ratio = getattr(sd_model, 'applied_token_merged_ratio', 0)
+    if token_merging_ratio is None or current_token_merging_ratio is None or current_token_merging_ratio == token_merging_ratio:
+        return
+    try:
+        if current_token_merging_ratio > 0:
+            tomesd.remove_patch(sd_model)
+    except Exception:
+        pass
+    if token_merging_ratio > 0:
+        if shared.opts.hypertile_unet_enabled and not shared.cmd_opts.experimental:
+            shared.log.warning('Token merging not supported with HyperTile for UNet')
+            return
+        try:
+            tomesd.apply_patch(
+                sd_model,
+                ratio=token_merging_ratio,
+                use_rand=False,  # can cause issues with some samplers
+                merge_attn=True,
+                merge_crossattn=False,
+                merge_mlp=False
+            )
+            shared.log.info(f'Applying token merging: ratio={token_merging_ratio}')
+            sd_model.applied_token_merged_ratio = token_merging_ratio
+        except Exception:
+            shared.log.warning(f'Token merging not supported: pipeline={sd_model.__class__.__name__}')
+    else:
+        sd_model.applied_token_merged_ratio = 0