--- conflicted
+++ resolved
@@ -1139,19 +1139,15 @@
         sd_model.embedding_db.load_textual_inversion_embeddings(force_reload=True)
         timer.record("embeddings")
 
-<<<<<<< HEAD
         from modules.prompt_parser_diffusers import insert_parser_highjack
         insert_parser_highjack(sd_model.__class__.__name__)
 
-        set_diffuser_options(sd_model, vae, op)
-=======
         set_diffuser_options(sd_model, vae, op, offload=False)
         if shared.opts.nncf_compress_weights and not (shared.opts.cuda_compile and shared.opts.cuda_compile_backend == "openvino_fx"):
             sd_model = sd_models_compile.nncf_compress_weights(sd_model) # run this before move model so it can be compressed in CPU
         timer.record("options")
 
         set_diffuser_offload(sd_model, op)
->>>>>>> eb6e3c33
         if op == 'model':
             sd_vae.apply_vae_config(shared.sd_model.sd_checkpoint_info.filename, vae_file, sd_model)
         if op == 'refiner' and shared.opts.diffusers_move_refiner:
